--- conflicted
+++ resolved
@@ -1,19 +1,11 @@
 ## UNRELEASED
 
-<<<<<<< HEAD
 FEATURES:
 
 * xds: allow http match criteria to be applied to routes on services using grpc protocols [[GH-6149](https://github.com/hashicorp/consul/issues/6149)]
-=======
-## 1.5.3 (July 25, 2019)
->>>>>>> b3541c4f
-
-IMPROVEMENTS:
-
-* raft: allow trailing logs to be configured as an escape hatch for extreme load that prevents followers catching up with leader [[GH-6186](https://github.com/hashicorp/consul/pull/6186)]
-* raft: added raft log chunking capabilities to allow for storing larger KV entries [[GH-6172](https://github.com/hashicorp/consul/pull/6172)]
-* agent: added configurable limit for log files to be rotated [[GH-5831](https://github.com/hashicorp/consul/pull/5831)]
-<<<<<<< HEAD
+
+IMPROVEMENTS:
+
 * agent: health checks: change long timeout behavior to use to user-configured `timeout` value [[GH-6094](https://github.com/hashicorp/consul/pull/6094)]
 * api: Update filtering language to include substring and regular expression matching on string values [[GH-6190](https://github.com/hashicorp/consul/pull/6190)]
 * api: Display allowed HTTP CIDR information nicely [[GH-6029](https://github.com/hashicorp/consul/pull/6029)]
@@ -21,14 +13,6 @@
 * connect: validate and test more of the L7 config entries [[GH-6156](https://github.com/hashicorp/consul/issues/6156)]
 * connect: change router syntax for matching query parameters to resemble the syntax for matching paths and headers for consistency. [[GH-6163](https://github.com/hashicorp/consul/issues/6163)]
 * connect: allow L7 routers to match on http methods [[GH-6164](https://github.com/hashicorp/consul/issues/6164)]
-=======
-* api: The v1/status endpoints can now be forwarded to remote datacenters [[GH-6198](https://github.com/hashicorp/consul/pull/6198)]
->>>>>>> b3541c4f
-
-BUG FIXES:
-
-* agent: avoid reverting any check updates that occur while a service is being added or the config is reloaded [[GH-6144](https://github.com/hashicorp/consul/issues/6144)]
-* auto-encrypt: fix an issue that could cause cloud retry-join to fail when utilized with auto-encrypt by falling back to a default port [[GH-6205]](https://github.com/hashicorp/consul/pull/6205)
 
 ## 1.6.0-beta2 (July 15, 2019)
 
@@ -58,6 +42,20 @@
 BUG FIXES:
 
 * autopilot: update to also remove failed nodes from WAN gossip pool [[GH-6028](https://github.com/hashicorp/consul/pull/6028)]
+
+## 1.5.3 (July 25, 2019)
+
+IMPROVEMENTS:
+* raft: allow trailing logs to be configured as an escape hatch for extreme load that prevents followers catching up with leader [[GH-6186](https://github.com/hashicorp/consul/pull/6186)]
+* raft: added raft log chunking capabilities to allow for storing larger KV entries [[GH-6172](https://github.com/hashicorp/consul/pull/6172)]
+* agent: added configurable limit for log files to be rotated [[GH-5831](https://github.com/hashicorp/consul/pull/5831)]
+* api: The v1/status endpoints can now be forwarded to remote datacenters [[GH-6198](https://github.com/hashicorp/consul/pull/6198)]
+
+BUG FIXES:
+
+* autopilot: update to also remove failed nodes from WAN gossip pool [[GH-6028](https://github.com/hashicorp/consul/pull/6028)]
+* agent: avoid reverting any check updates that occur while a service is being added or the config is reloaded [[GH-6144](https://github.com/hashicorp/consul/issues/6144)]
+* auto-encrypt: fix an issue that could cause cloud retry-join to fail when utilized with auto-encrypt by falling back to a default port [[GH-6205]](https://github.com/hashicorp/consul/pull/6205)
 
 ## 1.5.2 (June 27, 2019)
 
