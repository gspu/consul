--- conflicted
+++ resolved
@@ -104,15 +104,10 @@
           isEnterprise: true,
         };
       }
-<<<<<<< HEAD
     );
-    await render(hbs`<LinkToHcpBanner />`);
-=======
-    }
-    this.owner.register('service:env', EnvStub);
     this.linkData = { isLinked: false };
+
     await render(hbs`<LinkToHcpBanner @linkData={{this.linkData}} />`);
->>>>>>> 27aecdb8
     assert
       .dom('[data-test-link-to-hcp-banner-description]')
       .hasText(
