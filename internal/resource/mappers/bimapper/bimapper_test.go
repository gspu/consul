--- conflicted
+++ resolved
@@ -134,15 +134,8 @@
 
 	// track new one that overlaps slightly
 	m.TrackItem(fail2.Id, fail2Refs)
-<<<<<<< HEAD
 
 	// Check links mapping for the new one
-	requireLinksForItem(t, m, fail2.Id, fail2Refs...)
-
-=======
-
-	// Check links mapping for the new one
->>>>>>> 34eb7003
 	requireLinksForItem(t, m, fail1.Id, fail1Refs...)
 	requireLinksForItem(t, m, fail2.Id, fail2Refs...)
 	requireItemsForLink(t, m, apiRef, fail1.Id)
