package structs

import (
	"errors"
	"fmt"
	"net"
	"strconv"
	"strings"
	"time"

	"github.com/hashicorp/go-multierror"
	"github.com/mitchellh/hashstructure"
	"github.com/mitchellh/mapstructure"

	"github.com/hashicorp/consul-net-rpc/go-msgpack/codec"

	"github.com/hashicorp/consul/acl"
	"github.com/hashicorp/consul/agent/cache"
	"github.com/hashicorp/consul/lib"
	"github.com/hashicorp/consul/lib/decode"
)

const (
	ServiceDefaults    string = "service-defaults"
	ProxyDefaults      string = "proxy-defaults"
	ServiceRouter      string = "service-router"
	ServiceSplitter    string = "service-splitter"
	ServiceResolver    string = "service-resolver"
	IngressGateway     string = "ingress-gateway"
	TerminatingGateway string = "terminating-gateway"
	ServiceIntentions  string = "service-intentions"
	MeshConfig         string = "mesh"
	ExportedServices   string = "exported-services"

	ProxyConfigGlobal string = "global"
	MeshConfigMesh    string = "mesh"

	DefaultServiceProtocol = "tcp"
)

var AllConfigEntryKinds = []string{
	ServiceDefaults,
	ProxyDefaults,
	ServiceRouter,
	ServiceSplitter,
	ServiceResolver,
	IngressGateway,
	TerminatingGateway,
	ServiceIntentions,
	MeshConfig,
	ExportedServices,
}

// ConfigEntry is the interface for centralized configuration stored in Raft.
// Currently only service-defaults and proxy-defaults are supported.
type ConfigEntry interface {
	GetKind() string
	GetName() string

	// This is called in the RPC endpoint and can apply defaults or limits.
	Normalize() error
	Validate() error

	// CanRead and CanWrite return whether or not the given Authorizer
	// has permission to read or write to the config entry, respectively.
	// TODO(acl-error-enhancements) This should be ACLResolveResult or similar but we have to wait until we move things to the acl package
	CanRead(acl.Authorizer) error
	CanWrite(acl.Authorizer) error

	GetMeta() map[string]string
	GetEnterpriseMeta() *acl.EnterpriseMeta
	GetRaftIndex() *RaftIndex
}

// UpdatableConfigEntry is the optional interface implemented by a ConfigEntry
// if it wants more control over how the update part of upsert works
// differently than a straight create. By default without this implementation
// all upsert operations are replacements.
type UpdatableConfigEntry interface {
	// UpdateOver is called from the state machine when an identically named
	// config entry already exists. This lets the config entry optionally
	// choose to use existing information from a config entry (such as
	// CreateTime) to slightly adjust how the update actually happens.
	UpdateOver(prev ConfigEntry) error
	ConfigEntry
}

// WarningConfigEntry is an optional interface implemented by a ConfigEntry
// if it wants to be able to emit warnings when it is being upserted.
type WarningConfigEntry interface {
	Warnings() []string

	ConfigEntry
}

// ServiceConfiguration is the top-level struct for the configuration of a service
// across the entire cluster.
type ServiceConfigEntry struct {
	Kind                  string
	Name                  string
	Protocol              string
	Mode                  ProxyMode              `json:",omitempty"`
	TransparentProxy      TransparentProxyConfig `json:",omitempty" alias:"transparent_proxy"`
	MeshGateway           MeshGatewayConfig      `json:",omitempty" alias:"mesh_gateway"`
	Expose                ExposeConfig           `json:",omitempty"`
	ExternalSNI           string                 `json:",omitempty" alias:"external_sni"`
	UpstreamConfig        *UpstreamConfiguration `json:",omitempty" alias:"upstream_config"`
	Destination           *DestinationConfig     `json:",omitempty"`
	MaxInboundConnections int                    `json:",omitempty" alias:"max_inbound_connections"`

	Meta               map[string]string `json:",omitempty"`
	acl.EnterpriseMeta `hcl:",squash" mapstructure:",squash"`
	RaftIndex
}

func (e *ServiceConfigEntry) Clone() *ServiceConfigEntry {
	e2 := *e
	e2.Expose = e.Expose.Clone()
	e2.UpstreamConfig = e.UpstreamConfig.Clone()
	return &e2
}

func (e *ServiceConfigEntry) GetKind() string {
	return ServiceDefaults
}

func (e *ServiceConfigEntry) GetName() string {
	if e == nil {
		return ""
	}

	return e.Name
}

func (e *ServiceConfigEntry) GetMeta() map[string]string {
	if e == nil {
		return nil
	}
	return e.Meta
}

func (e *ServiceConfigEntry) Normalize() error {
	if e == nil {
		return fmt.Errorf("config entry is nil")
	}

	e.Kind = ServiceDefaults
	e.Protocol = strings.ToLower(e.Protocol)
	e.EnterpriseMeta.Normalize()

	var validationErr error

	if e.UpstreamConfig != nil {
		for _, override := range e.UpstreamConfig.Overrides {
			err := override.NormalizeWithName(&e.EnterpriseMeta)
			if err != nil {
				validationErr = multierror.Append(validationErr, fmt.Errorf("error in upstream override for %s: %v", override.ServiceName(), err))
			}
		}

		if e.UpstreamConfig.Defaults != nil {
			err := e.UpstreamConfig.Defaults.NormalizeWithoutName()
			if err != nil {
				validationErr = multierror.Append(validationErr, fmt.Errorf("error in upstream defaults: %v", err))
			}
		}
	}

	return validationErr
}

func (e *ServiceConfigEntry) Validate() error {
	if e.Name == "" {
		return fmt.Errorf("Name is required")
	}
	if e.Name == WildcardSpecifier {
		return fmt.Errorf("service-defaults name must be the name of a service, and not a wildcard")
	}

	validationErr := validateConfigEntryMeta(e.Meta)

	// External endpoints are invalid with an existing service's upstream configuration
	if e.UpstreamConfig != nil && e.Destination != nil {
		validationErr = multierror.Append(validationErr, errors.New("UpstreamConfig and Destination are mutually exclusive for service defaults"))
		return validationErr
	}

	if e.UpstreamConfig != nil {
		for _, override := range e.UpstreamConfig.Overrides {
			err := override.ValidateWithName()
			if err != nil {
				validationErr = multierror.Append(validationErr, fmt.Errorf("error in upstream override for %s: %v", override.ServiceName(), err))
			}
		}

		if e.UpstreamConfig.Defaults != nil {
			if err := e.UpstreamConfig.Defaults.ValidateWithoutName(); err != nil {
				validationErr = multierror.Append(validationErr, fmt.Errorf("error in upstream defaults: %v", err))
			}
		}
	}

	if e.Destination != nil {
		if err := validateEndpointAddress(e.Destination.Address); err != nil {
			validationErr = multierror.Append(validationErr, fmt.Errorf("Destination address is invalid %w", err))
		}

		if e.Destination.Port < 1 || e.Destination.Port > 65535 {
			validationErr = multierror.Append(validationErr, fmt.Errorf("Invalid Port number %d", e.Destination.Port))
		}
	}

	return validationErr
}

func validateEndpointAddress(address string) error {
	var valid bool

	ip := net.ParseIP(address)
	valid = ip != nil

	_, _, err := net.ParseCIDR(address)
	valid = valid || err == nil

	// Since we don't know if this will be a TLS connection, setting tlsEnabled to false will be more permissive with wildcards
	err = validateHost(false, address)
	valid = valid || err == nil

	if !valid {
		return fmt.Errorf("Could not validate address %s as an IP, CIDR block or Hostname", address)
	}
	return nil
}

func (e *ServiceConfigEntry) CanRead(authz acl.Authorizer) error {
	var authzContext acl.AuthorizerContext
	e.FillAuthzContext(&authzContext)
	return authz.ToAllowAuthorizer().ServiceReadAllowed(e.Name, &authzContext)
}

func (e *ServiceConfigEntry) CanWrite(authz acl.Authorizer) error {
	var authzContext acl.AuthorizerContext
	e.FillAuthzContext(&authzContext)
	return authz.ToAllowAuthorizer().ServiceWriteAllowed(e.Name, &authzContext)
}

func (e *ServiceConfigEntry) GetRaftIndex() *RaftIndex {
	if e == nil {
		return &RaftIndex{}
	}

	return &e.RaftIndex
}

func (e *ServiceConfigEntry) GetEnterpriseMeta() *acl.EnterpriseMeta {
	if e == nil {
		return nil
	}

	return &e.EnterpriseMeta
}

type UpstreamConfiguration struct {
	// Overrides is a slice of per-service configuration. The name field is
	// required.
	Overrides []*UpstreamConfig `json:",omitempty"`

	// Defaults contains default configuration for all upstreams of a given
	// service. The name field must be empty.
	Defaults *UpstreamConfig `json:",omitempty"`
}

func (c *UpstreamConfiguration) Clone() *UpstreamConfiguration {
	if c == nil {
		return nil
	}

	var c2 UpstreamConfiguration
	if len(c.Overrides) > 0 {
		c2.Overrides = make([]*UpstreamConfig, 0, len(c.Overrides))
		for _, o := range c.Overrides {
			dup := o.Clone()
			c2.Overrides = append(c2.Overrides, &dup)
		}
	}

	if c.Defaults != nil {
		def2 := c.Defaults.Clone()
		c2.Defaults = &def2
	}

	return &c2
}

// DestinationConfig represents a virtual service, i.e. one that is external to Consul
type DestinationConfig struct {
	// Address of the endpoint; hostname, IP, or CIDR
	Address string `json:",omitempty"`

	// Port allowed within this endpoint
	Port int `json:",omitempty"`
}

// ProxyConfigEntry is the top-level struct for global proxy configuration defaults.
type ProxyConfigEntry struct {
	Kind             string
	Name             string
	Config           map[string]interface{}
	Mode             ProxyMode              `json:",omitempty"`
	TransparentProxy TransparentProxyConfig `json:",omitempty" alias:"transparent_proxy"`
	MeshGateway      MeshGatewayConfig      `json:",omitempty" alias:"mesh_gateway"`
	Expose           ExposeConfig           `json:",omitempty"`

	Meta               map[string]string `json:",omitempty"`
	acl.EnterpriseMeta `hcl:",squash" mapstructure:",squash"`
	RaftIndex
}

func (e *ProxyConfigEntry) GetKind() string {
	return ProxyDefaults
}

func (e *ProxyConfigEntry) GetName() string {
	if e == nil {
		return ""
	}

	return e.Name
}

func (e *ProxyConfigEntry) GetMeta() map[string]string {
	if e == nil {
		return nil
	}
	return e.Meta
}

func (e *ProxyConfigEntry) Normalize() error {
	if e == nil {
		return fmt.Errorf("config entry is nil")
	}

	e.Kind = ProxyDefaults
	e.Name = ProxyConfigGlobal

	e.EnterpriseMeta.Normalize()

	return nil
}

func (e *ProxyConfigEntry) Validate() error {
	if e == nil {
		return fmt.Errorf("config entry is nil")
	}

	if e.Name != ProxyConfigGlobal {
		return fmt.Errorf("invalid name (%q), only %q is supported", e.Name, ProxyConfigGlobal)
	}

	if err := validateConfigEntryMeta(e.Meta); err != nil {
		return err
	}

	return e.validateEnterpriseMeta()
}

func (e *ProxyConfigEntry) CanRead(authz acl.Authorizer) error {
	return nil
}

func (e *ProxyConfigEntry) CanWrite(authz acl.Authorizer) error {
	var authzContext acl.AuthorizerContext
	e.FillAuthzContext(&authzContext)
	return authz.ToAllowAuthorizer().MeshWriteAllowed(&authzContext)
}

func (e *ProxyConfigEntry) GetRaftIndex() *RaftIndex {
	if e == nil {
		return &RaftIndex{}
	}

	return &e.RaftIndex
}

func (e *ProxyConfigEntry) GetEnterpriseMeta() *acl.EnterpriseMeta {
	if e == nil {
		return nil
	}

	return &e.EnterpriseMeta
}

func (e *ProxyConfigEntry) MarshalBinary() (data []byte, err error) {
	// We mainly want to implement the BinaryMarshaller interface so that
	// we can fixup some msgpack types to coerce them into JSON compatible
	// values. No special encoding needs to be done - we just simply msgpack
	// encode the struct which requires a type alias to prevent recursively
	// calling this function.

	type alias ProxyConfigEntry

	a := alias(*e)

	// bs will grow if needed but allocate enough to avoid reallocation in common
	// case.
	bs := make([]byte, 128)
	enc := codec.NewEncoderBytes(&bs, MsgpackHandle)
	err = enc.Encode(a)
	if err != nil {
		return nil, err
	}

	return bs, nil
}

func (e *ProxyConfigEntry) UnmarshalBinary(data []byte) error {
	// The goal here is to add a post-decoding operation to
	// decoding of a ProxyConfigEntry. The cleanest way I could
	// find to do so was to implement the BinaryMarshaller interface
	// and use a type alias to do the original round of decoding,
	// followed by a MapWalk of the Config to coerce everything
	// into JSON compatible types.
	type alias ProxyConfigEntry

	var a alias
	dec := codec.NewDecoderBytes(data, MsgpackHandle)
	if err := dec.Decode(&a); err != nil {
		return err
	}

	*e = ProxyConfigEntry(a)

	config, err := lib.MapWalk(e.Config)
	if err != nil {
		return err
	}

	e.Config = config
	return nil
}

// DecodeConfigEntry can be used to decode a ConfigEntry from a raw map value.
// Currently its used in the HTTP API to decode ConfigEntry structs coming from
// JSON. Unlike some of our custom binary encodings we don't have a preamble including
// the kind so we will not have a concrete type to decode into. In those cases we must
// first decode into a map[string]interface{} and then call this function to decode
// into a concrete type.
//
// There is an 'api' variation of this in
// command/config/write/config_write.go:newDecodeConfigEntry
func DecodeConfigEntry(raw map[string]interface{}) (ConfigEntry, error) {
	var entry ConfigEntry

	kindVal, ok := raw["Kind"]
	if !ok {
		kindVal, ok = raw["kind"]
	}
	if !ok {
		return nil, fmt.Errorf("Payload does not contain a kind/Kind key at the top level")
	}

	if kindStr, ok := kindVal.(string); ok {
		newEntry, err := MakeConfigEntry(kindStr, "")
		if err != nil {
			return nil, err
		}
		entry = newEntry
	} else {
		return nil, fmt.Errorf("Kind value in payload is not a string")
	}

	var md mapstructure.Metadata
	decodeConf := &mapstructure.DecoderConfig{
		DecodeHook: mapstructure.ComposeDecodeHookFunc(
			decode.HookWeakDecodeFromSlice,
			decode.HookTranslateKeys,
			mapstructure.StringToTimeDurationHookFunc(),
			mapstructure.StringToTimeHookFunc(time.RFC3339),
		),
		Metadata:         &md,
		Result:           &entry,
		WeaklyTypedInput: true,
	}

	decoder, err := mapstructure.NewDecoder(decodeConf)
	if err != nil {
		return nil, err
	}

	if err := decoder.Decode(raw); err != nil {
		return nil, err
	}

	if err := validateUnusedKeys(md.Unused); err != nil {
		return nil, err
	}
	return entry, nil
}

type ConfigEntryOp string

const (
	ConfigEntryUpsert    ConfigEntryOp = "upsert"
	ConfigEntryUpsertCAS ConfigEntryOp = "upsert-cas"
	ConfigEntryDelete    ConfigEntryOp = "delete"
	ConfigEntryDeleteCAS ConfigEntryOp = "delete-cas"
)

// ConfigEntryRequest is used when creating/updating/deleting a ConfigEntry.
type ConfigEntryRequest struct {
	Op         ConfigEntryOp
	Datacenter string
	Entry      ConfigEntry

	WriteRequest
}

func (c *ConfigEntryRequest) RequestDatacenter() string {
	return c.Datacenter
}

func (c *ConfigEntryRequest) MarshalBinary() (data []byte, err error) {
	// bs will grow if needed but allocate enough to avoid reallocation in common
	// case.
	bs := make([]byte, 128)
	enc := codec.NewEncoderBytes(&bs, MsgpackHandle)
	// Encode kind first
	err = enc.Encode(c.Entry.GetKind())
	if err != nil {
		return nil, err
	}
	// Then actual value using alias trick to avoid infinite recursion
	type Alias ConfigEntryRequest
	err = enc.Encode(struct {
		*Alias
	}{
		Alias: (*Alias)(c),
	})
	if err != nil {
		return nil, err
	}
	return bs, nil
}

func (c *ConfigEntryRequest) UnmarshalBinary(data []byte) error {
	// First decode the kind prefix
	var kind string
	dec := codec.NewDecoderBytes(data, MsgpackHandle)
	if err := dec.Decode(&kind); err != nil {
		return err
	}

	// Then decode the real thing with appropriate kind of ConfigEntry
	entry, err := MakeConfigEntry(kind, "")
	if err != nil {
		return err
	}
	c.Entry = entry

	// Alias juggling to prevent infinite recursive calls back to this decode
	// method.
	type Alias ConfigEntryRequest
	as := struct {
		*Alias
	}{
		Alias: (*Alias)(c),
	}
	if err := dec.Decode(&as); err != nil {
		return err
	}
	return nil
}

func MakeConfigEntry(kind, name string) (ConfigEntry, error) {
	switch kind {
	case ServiceDefaults:
		return &ServiceConfigEntry{Name: name}, nil
	case ProxyDefaults:
		return &ProxyConfigEntry{Name: name}, nil
	case ServiceRouter:
		return &ServiceRouterConfigEntry{Name: name}, nil
	case ServiceSplitter:
		return &ServiceSplitterConfigEntry{Name: name}, nil
	case ServiceResolver:
		return &ServiceResolverConfigEntry{Name: name}, nil
	case IngressGateway:
		return &IngressGatewayConfigEntry{Name: name}, nil
	case TerminatingGateway:
		return &TerminatingGatewayConfigEntry{Name: name}, nil
	case ServiceIntentions:
		return &ServiceIntentionsConfigEntry{Name: name}, nil
	case MeshConfig:
		return &MeshConfigEntry{}, nil
	case ExportedServices:
		return &ExportedServicesConfigEntry{Name: name}, nil
	default:
		return nil, fmt.Errorf("invalid config entry kind: %s", kind)
	}
}

// ConfigEntryQuery is used when requesting info about a config entry.
type ConfigEntryQuery struct {
	Kind       string
	Name       string
	Datacenter string

	acl.EnterpriseMeta `hcl:",squash" mapstructure:",squash"`
	QueryOptions
}

func (c *ConfigEntryQuery) RequestDatacenter() string {
	return c.Datacenter
}

func (r *ConfigEntryQuery) CacheInfo() cache.RequestInfo {
	info := cache.RequestInfo{
		Token:          r.Token,
		Datacenter:     r.Datacenter,
		MinIndex:       r.MinQueryIndex,
		Timeout:        r.MaxQueryTime,
		MaxAge:         r.MaxAge,
		MustRevalidate: r.MustRevalidate,
	}

	v, err := hashstructure.Hash([]interface{}{
		r.Kind,
		r.Name,
		r.Filter,
		r.EnterpriseMeta,
	}, nil)
	if err == nil {
		// If there is an error, we don't set the key. A blank key forces
		// no cache for this request so the request is forwarded directly
		// to the server.
		info.Key = strconv.FormatUint(v, 10)
	}

	return info
}

// ConfigEntryListAllRequest is used when requesting to list all config entries
// of a set of kinds.
type ConfigEntryListAllRequest struct {
	// Kinds should always be set. For backwards compatibility with versions
	// prior to 1.9.0, if this is omitted or left empty it is assumed to mean
	// the subset of config entry kinds that were present in 1.8.0:
	//
	// proxy-defaults, service-defaults, service-resolver, service-splitter,
	// service-router, terminating-gateway, and ingress-gateway.
	Kinds      []string
	Datacenter string

	acl.EnterpriseMeta `hcl:",squash" mapstructure:",squash"`
	QueryOptions
}

func (r *ConfigEntryListAllRequest) RequestDatacenter() string {
	return r.Datacenter
}

// ServiceConfigRequest is used when requesting the resolved configuration
// for a service.
type ServiceConfigRequest struct {
	Name       string
	Datacenter string

	// MeshGateway contains the mesh gateway configuration from the requesting proxy's registration
	MeshGateway MeshGatewayConfig

	// Mode indicates how the requesting proxy's listeners are dialed
	Mode ProxyMode

	UpstreamIDs []ServiceID

	// DEPRECATED
	// Upstreams is a list of upstream service names to use for resolving the service config
	// UpstreamIDs should be used instead which can encode more than just the name to
	// uniquely identify a service.
	Upstreams []string

	acl.EnterpriseMeta `hcl:",squash" mapstructure:",squash"`
	QueryOptions
}

func (s *ServiceConfigRequest) RequestDatacenter() string {
	return s.Datacenter
}

func (r *ServiceConfigRequest) CacheInfo() cache.RequestInfo {
	info := cache.RequestInfo{
		Token:          r.Token,
		Datacenter:     r.Datacenter,
		MinIndex:       r.MinQueryIndex,
		Timeout:        r.MaxQueryTime,
		MaxAge:         r.MaxAge,
		MustRevalidate: r.MustRevalidate,
	}

	// To calculate the cache key we only hash the service name and upstream set.
	// We don't want ordering of the upstreams to affect the outcome so use an
	// anonymous struct field with hash:set behavior. Note the order of fields in
	// the slice would affect cache keys if we ever persist between agent restarts
	// and change it.
	v, err := hashstructure.Hash(struct {
		Name              string
		EnterpriseMeta    acl.EnterpriseMeta
		Upstreams         []string    `hash:"set"`
		UpstreamIDs       []ServiceID `hash:"set"`
		MeshGatewayConfig MeshGatewayConfig
		ProxyMode         ProxyMode
		Filter            string
	}{
		Name:              r.Name,
		EnterpriseMeta:    r.EnterpriseMeta,
		Upstreams:         r.Upstreams,
		UpstreamIDs:       r.UpstreamIDs,
		ProxyMode:         r.Mode,
		MeshGatewayConfig: r.MeshGateway,
		Filter:            r.QueryOptions.Filter,
	}, nil)
	if err == nil {
		// If there is an error, we don't set the key. A blank key forces
		// no cache for this request so the request is forwarded directly
		// to the server.
		info.Key = strconv.FormatUint(v, 10)
	}

	return info
}

type UpstreamConfig struct {
	// Name is only accepted within a service-defaults config entry.
	Name string `json:",omitempty"`
	// EnterpriseMeta is only accepted within a service-defaults config entry.
	acl.EnterpriseMeta `hcl:",squash" mapstructure:",squash"`

	// EnvoyListenerJSON is a complete override ("escape hatch") for the upstream's
	// listener.
	//
	// Note: This escape hatch is NOT compatible with the discovery chain and
	// will be ignored if a discovery chain is active.
	EnvoyListenerJSON string `json:",omitempty" alias:"envoy_listener_json"`

	// EnvoyClusterJSON is a complete override ("escape hatch") for the upstream's
	// cluster. The Connect client TLS certificate and context will be injected
	// overriding any TLS settings present.
	//
	// Note: This escape hatch is NOT compatible with the discovery chain and
	// will be ignored if a discovery chain is active.
	EnvoyClusterJSON string `json:",omitempty" alias:"envoy_cluster_json"`

	// Protocol describes the upstream's service protocol. Valid values are "tcp",
	// "http" and "grpc". Anything else is treated as tcp. The enables protocol
	// aware features like per-request metrics and connection pooling, tracing,
	// routing etc.
	Protocol string `json:",omitempty"`

	// ConnectTimeoutMs is the number of milliseconds to timeout making a new
	// connection to this upstream. Defaults to 5000 (5 seconds) if not set.
	ConnectTimeoutMs int `json:",omitempty" alias:"connect_timeout_ms"`

	// Limits are the set of limits that are applied to the proxy for a specific upstream of a
	// service instance.
	Limits *UpstreamLimits `json:",omitempty"`

	// PassiveHealthCheck configuration determines how upstream proxy instances will
	// be monitored for removal from the load balancing pool.
	PassiveHealthCheck *PassiveHealthCheck `json:",omitempty" alias:"passive_health_check"`

	// MeshGatewayConfig controls how Mesh Gateways are configured and used
	MeshGateway MeshGatewayConfig `json:",omitempty" alias:"mesh_gateway" `
}

func (cfg UpstreamConfig) Clone() UpstreamConfig {
	cfg2 := cfg

	cfg2.Limits = cfg.Limits.Clone()
	cfg2.PassiveHealthCheck = cfg.PassiveHealthCheck.Clone()

	return cfg2
}

func (cfg *UpstreamConfig) ServiceID() ServiceID {
	if cfg.Name == "" {
		return ServiceID{}
	}
	return NewServiceID(cfg.Name, &cfg.EnterpriseMeta)
}

func (cfg *UpstreamConfig) ServiceName() ServiceName {
	if cfg.Name == "" {
		return ServiceName{}
	}
	return NewServiceName(cfg.Name, &cfg.EnterpriseMeta)
}

func (cfg UpstreamConfig) MergeInto(dst map[string]interface{}) {
	// Avoid storing empty values in the map, since these can act as overrides
	if cfg.EnvoyListenerJSON != "" {
		dst["envoy_listener_json"] = cfg.EnvoyListenerJSON
	}
	if cfg.EnvoyClusterJSON != "" {
		dst["envoy_cluster_json"] = cfg.EnvoyClusterJSON
	}
	if cfg.Protocol != "" {
		dst["protocol"] = cfg.Protocol
	}
	if cfg.ConnectTimeoutMs != 0 {
		dst["connect_timeout_ms"] = cfg.ConnectTimeoutMs
	}
	if !cfg.MeshGateway.IsZero() {
		dst["mesh_gateway"] = cfg.MeshGateway
	}
	if cfg.Limits != nil {
		dst["limits"] = cfg.Limits
	}
	if cfg.PassiveHealthCheck != nil {
		dst["passive_health_check"] = cfg.PassiveHealthCheck
	}
}

func (cfg *UpstreamConfig) NormalizeWithoutName() error {
	return cfg.normalize(false, nil)
}
func (cfg *UpstreamConfig) NormalizeWithName(entMeta *acl.EnterpriseMeta) error {
	return cfg.normalize(true, entMeta)
}
func (cfg *UpstreamConfig) normalize(named bool, entMeta *acl.EnterpriseMeta) error {
	if named {
		// If the upstream namespace is omitted it inherits that of the enclosing
		// config entry.
		cfg.EnterpriseMeta.MergeNoWildcard(entMeta)
		cfg.EnterpriseMeta.Normalize()
	}

	cfg.Protocol = strings.ToLower(cfg.Protocol)

	if cfg.ConnectTimeoutMs < 0 {
		cfg.ConnectTimeoutMs = 0
	}
	return nil
}

func (cfg UpstreamConfig) ValidateWithoutName() error {
	return cfg.validate(false)
}
func (cfg UpstreamConfig) ValidateWithName() error {
	return cfg.validate(true)
}
func (cfg UpstreamConfig) validate(named bool) error {
	if named {
		if cfg.Name == "" {
			return fmt.Errorf("Name is required")
		}
		if cfg.Name == WildcardSpecifier {
			return fmt.Errorf("Wildcard name is not supported")
		}
		if cfg.EnterpriseMeta.NamespaceOrDefault() == WildcardSpecifier {
			return fmt.Errorf("Wildcard namespace is not supported")
		}
	} else {
		if cfg.Name != "" {
			return fmt.Errorf("Name must be empty")
		}
		if cfg.EnterpriseMeta.NamespaceOrEmpty() != "" {
			return fmt.Errorf("Namespace must be empty")
		}
		if cfg.EnterpriseMeta.PartitionOrEmpty() != "" {
			return fmt.Errorf("Partition must be empty")
		}
	}

	var validationErr error

	if cfg.PassiveHealthCheck != nil {
		err := cfg.PassiveHealthCheck.Validate()
		if err != nil {
			validationErr = multierror.Append(validationErr, err)
		}
	}

	if cfg.Limits != nil {
		err := cfg.Limits.Validate()
		if err != nil {
			validationErr = multierror.Append(validationErr, err)
		}
	}

	return validationErr
}

func ParseUpstreamConfigNoDefaults(m map[string]interface{}) (UpstreamConfig, error) {
	var cfg UpstreamConfig
	config := &mapstructure.DecoderConfig{
		DecodeHook: mapstructure.ComposeDecodeHookFunc(
			decode.HookWeakDecodeFromSlice,
			decode.HookTranslateKeys,
			mapstructure.StringToTimeDurationHookFunc(),
		),
		Result:           &cfg,
		WeaklyTypedInput: true,
	}

	decoder, err := mapstructure.NewDecoder(config)
	if err != nil {
		return cfg, err
	}

	if err := decoder.Decode(m); err != nil {
		return cfg, err
	}

	err = cfg.NormalizeWithoutName()

	return cfg, err
}

// ParseUpstreamConfig returns the UpstreamConfig parsed from an opaque map.
// If an error occurs during parsing it is returned along with the default
// config this allows caller to choose whether and how to report the error.
func ParseUpstreamConfig(m map[string]interface{}) (UpstreamConfig, error) {
	cfg, err := ParseUpstreamConfigNoDefaults(m)

	// Set default (even if error is returned)
	if cfg.Protocol == "" {
		cfg.Protocol = "tcp"
	}
	if cfg.ConnectTimeoutMs == 0 {
		cfg.ConnectTimeoutMs = 5000
	}

	return cfg, err
}

type PassiveHealthCheck struct {
	// Interval between health check analysis sweeps. Each sweep may remove
	// hosts or return hosts to the pool.
	Interval time.Duration `json:",omitempty"`

	// MaxFailures is the count of consecutive failures that results in a host
	// being removed from the pool.
	MaxFailures uint32 `json:",omitempty" alias:"max_failures"`
}

func (chk *PassiveHealthCheck) Clone() *PassiveHealthCheck {
	if chk == nil {
		return nil
	}
	chk2 := *chk
	return &chk2
}

func (chk *PassiveHealthCheck) IsZero() bool {
	zeroVal := PassiveHealthCheck{}
	return *chk == zeroVal
}

func (chk PassiveHealthCheck) Validate() error {
	if chk.Interval < 0*time.Second {
		return fmt.Errorf("passive health check interval cannot be negative")
	}
	return nil
}

// UpstreamLimits describes the limits that are associated with a specific
// upstream of a service instance.
type UpstreamLimits struct {
	// MaxConnections is the maximum number of connections the local proxy can
	// make to the upstream service.
	MaxConnections *int `json:",omitempty" alias:"max_connections"`

	// MaxPendingRequests is the maximum number of requests that will be queued
	// waiting for an available connection. This is mostly applicable to HTTP/1.1
	// clusters since all HTTP/2 requests are streamed over a single
	// connection.
	MaxPendingRequests *int `json:",omitempty" alias:"max_pending_requests"`

	// MaxConcurrentRequests is the maximum number of in-flight requests that will be allowed
	// to the upstream cluster at a point in time. This is mostly applicable to HTTP/2
	// clusters since all HTTP/1.1 requests are limited by MaxConnections.
	MaxConcurrentRequests *int `json:",omitempty" alias:"max_concurrent_requests"`
}

func (ul *UpstreamLimits) Clone() *UpstreamLimits {
	if ul == nil {
		return nil
	}
	return &UpstreamLimits{
		MaxConnections:        intPointerCopy(ul.MaxConnections),
		MaxPendingRequests:    intPointerCopy(ul.MaxPendingRequests),
		MaxConcurrentRequests: intPointerCopy(ul.MaxConcurrentRequests),
	}
}

func intPointerCopy(v *int) *int {
	if v == nil {
		return nil
	}
	v2 := *v
	return &v2
}

func (ul *UpstreamLimits) IsZero() bool {
	zeroVal := UpstreamLimits{}
	return *ul == zeroVal
}

func (ul UpstreamLimits) Validate() error {
	if ul.MaxConnections != nil && *ul.MaxConnections < 0 {
		return fmt.Errorf("max connections cannot be negative")
	}
	if ul.MaxPendingRequests != nil && *ul.MaxPendingRequests < 0 {
		return fmt.Errorf("max pending requests cannot be negative")
	}
	if ul.MaxConcurrentRequests != nil && *ul.MaxConcurrentRequests < 0 {
		return fmt.Errorf("max concurrent requests cannot be negative")
	}
	return nil
}

type OpaqueUpstreamConfig struct {
	Upstream ServiceID
	Config   map[string]interface{}
}

type OpaqueUpstreamConfigs []OpaqueUpstreamConfig

func (configs OpaqueUpstreamConfigs) GetUpstreamConfig(sid ServiceID) (config map[string]interface{}, found bool) {
	for _, usconf := range configs {
		if usconf.Upstream.Matches(sid) {
			return usconf.Config, true
		}
	}

	return nil, false
}

type ServiceConfigResponse struct {
	ProxyConfig       map[string]interface{}
	UpstreamConfigs   map[string]map[string]interface{}
	UpstreamIDConfigs OpaqueUpstreamConfigs
	MeshGateway       MeshGatewayConfig      `json:",omitempty"`
	Expose            ExposeConfig           `json:",omitempty"`
	TransparentProxy  TransparentProxyConfig `json:",omitempty"`
	Mode              ProxyMode              `json:",omitempty"`
<<<<<<< HEAD
	Endpoint          EndpointConfig         `json:",omitempty"`
=======
	Destination       DestinationConfig      `json:",omitempty"`
>>>>>>> b312e412
	Meta              map[string]string      `json:",omitempty"`
	QueryMeta
}

// MarshalBinary writes ServiceConfigResponse as msgpack encoded. It's only here
// because we need custom decoding of the raw interface{} values.
func (r *ServiceConfigResponse) MarshalBinary() (data []byte, err error) {
	// bs will grow if needed but allocate enough to avoid reallocation in common
	// case.
	bs := make([]byte, 128)
	enc := codec.NewEncoderBytes(&bs, MsgpackHandle)

	type Alias ServiceConfigResponse

	if err := enc.Encode((*Alias)(r)); err != nil {
		return nil, err
	}

	return bs, nil
}

// UnmarshalBinary decodes msgpack encoded ServiceConfigResponse. It used
// default msgpack encoding but fixes up the uint8 strings and other problems we
// have with encoding map[string]interface{}.
func (r *ServiceConfigResponse) UnmarshalBinary(data []byte) error {
	dec := codec.NewDecoderBytes(data, MsgpackHandle)

	type Alias ServiceConfigResponse
	var a Alias

	if err := dec.Decode(&a); err != nil {
		return err
	}

	*r = ServiceConfigResponse(a)

	var err error

	// Fix strings and maps in the returned maps
	r.ProxyConfig, err = lib.MapWalk(r.ProxyConfig)
	if err != nil {
		return err
	}
	for k := range r.UpstreamConfigs {
		r.UpstreamConfigs[k], err = lib.MapWalk(r.UpstreamConfigs[k])
		if err != nil {
			return err
		}
	}

	for k := range r.UpstreamIDConfigs {
		r.UpstreamIDConfigs[k].Config, err = lib.MapWalk(r.UpstreamIDConfigs[k].Config)
		if err != nil {
			return err
		}
	}
	return nil
}

// ConfigEntryResponse returns a single ConfigEntry
type ConfigEntryResponse struct {
	Entry ConfigEntry
	QueryMeta
}

func (c *ConfigEntryResponse) MarshalBinary() (data []byte, err error) {
	// bs will grow if needed but allocate enough to avoid reallocation in common
	// case.
	bs := make([]byte, 128)
	enc := codec.NewEncoderBytes(&bs, MsgpackHandle)

	if c.Entry != nil {
		if err := enc.Encode(c.Entry.GetKind()); err != nil {
			return nil, err
		}
		if err := enc.Encode(c.Entry); err != nil {
			return nil, err
		}
	} else {
		if err := enc.Encode(""); err != nil {
			return nil, err
		}
	}

	if err := enc.Encode(c.QueryMeta); err != nil {
		return nil, err
	}

	return bs, nil
}

func (c *ConfigEntryResponse) UnmarshalBinary(data []byte) error {
	dec := codec.NewDecoderBytes(data, MsgpackHandle)

	var kind string
	if err := dec.Decode(&kind); err != nil {
		return err
	}

	if kind != "" {
		entry, err := MakeConfigEntry(kind, "")
		if err != nil {
			return err
		}

		if err := dec.Decode(entry); err != nil {
			return err
		}
		c.Entry = entry
	} else {
		c.Entry = nil
	}

	if err := dec.Decode(&c.QueryMeta); err != nil {
		return err
	}

	return nil
}

func validateConfigEntryMeta(meta map[string]string) error {
	var err error
	if len(meta) > metaMaxKeyPairs {
		err = multierror.Append(err, fmt.Errorf(
			"Meta exceeds maximum element count %d", metaMaxKeyPairs))
	}
	for k, v := range meta {
		if len(k) > metaKeyMaxLength {
			err = multierror.Append(err, fmt.Errorf(
				"Meta key %q exceeds maximum length %d", k, metaKeyMaxLength))
		}
		if len(v) > metaValueMaxLength {
			err = multierror.Append(err, fmt.Errorf(
				"Meta value for key %q exceeds maximum length %d", k, metaValueMaxLength))
		}
	}
	return err
}

type ConfigEntryDeleteResponse struct {
	Deleted bool
}<|MERGE_RESOLUTION|>--- conflicted
+++ resolved
@@ -1043,11 +1043,8 @@
 	Expose            ExposeConfig           `json:",omitempty"`
 	TransparentProxy  TransparentProxyConfig `json:",omitempty"`
 	Mode              ProxyMode              `json:",omitempty"`
-<<<<<<< HEAD
-	Endpoint          EndpointConfig         `json:",omitempty"`
-=======
 	Destination       DestinationConfig      `json:",omitempty"`
->>>>>>> b312e412
+
 	Meta              map[string]string      `json:",omitempty"`
 	QueryMeta
 }
