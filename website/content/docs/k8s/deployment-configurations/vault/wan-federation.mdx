---
layout: docs
page_title: Federation Between Kubernetes Clusters with Vault as Secrets Backend
description: >-
  Federating multiple Kubernetes clusters using Vault as secrets backend.
---

# Federation Between Kubernetes Clusters with Vault as Secrets Backend

~> **Note**: This topic requires familiarity with [Mesh Gateways](/docs/connect/gateways/mesh-gateway/service-to-service-traffic-wan-datacenters), [WAN Federation Via Mesh Gateways](/docs/connect/gateways/mesh-gateway/wan-federation-via-mesh-gateways).

This page describes how you can federate multiple Kubernetes clusters using Vault as the secrets backend.  See the [Multi-Cluster Overview](/docs/k8s/deployment-configurations/multi-cluster) for more information on use cases and how it works.

## Differences Between Using Kubernetes Secrets vs. Vault
The [Federation Between Kubernetes Clusters](/docs/k8s/deployment-configurations/multi-cluster/kubernetes) page provides an overview of WAN Federation using Mesh Gateways with Kubernetes secrets as the secret backend.  When using Vault as the secrets backend, there are different systems and data integration configuration that will be explained in the [Usage](#usage) section of this page.  The other main difference is that when using Vault, there is no need for you to export and import a [Federation Secret](/docs/k8s/deployment-configurations/multi-cluster/kubernetes#federation-secret) in each datacenter.

## Usage

<<<<<<< HEAD
The expected use case is to create WAN Federation on Kubernetes clusters. The following procedure will result in a WAN Federation with Vault as the secrets backend between two clusters, dc1 and dc2.  dc1 will act as the primary Consul cluster and will also contain the Vault server installation.  dc2 will be the secondary Consul cluster.
=======
The expected use case is to create WAN Federation on Kubernetes clusters. The following procedure results in a WAN Federation with Vault as the secrets backend between two clusters, dc1 and dc2.  dc1 acts as the primary Consul cluster and also contains the Vault server installation.  dc2 is the secondary Consul cluster.
>>>>>>> feaa330c

![Consul on Kubernetes with Vault as the Secrets Backend](/img/k8s/consul-vault-wan-federation-topology.svg 'Consul on Kubernetes with Vault as the Secrets Backend')

The Vault Injectors in each cluster will ensure that every pod in cluster has a Vault agent inject into the pod.

![Vault Injectors inject Vault agents into pods](/img/k8s/consul-vault-wan-federation-vault-injector.svg 'Vault Injectors inject Vault agents into pods')

The Vault Agents on each Consul pod will communicate directly with Vault on its externally accessible endpoint.  Consul pods are also configured with Vault annotations that configure the secrets that the pod needs as well as the path that the Vault agent should locally store those secrets.

![Vault agent and server communication](/img/k8s/consul-vault-wan-federation-vault-communication.svg 'Vault agent and server communication')

The two data centers will federated using mesh gateways.  This communication topology is also described in the [WAN Federation Via Mesh Gateways](/docs/k8s/deployment-configurations/multi-cluster#wan-federation-via-mesh-gateways) section of [Multi-Cluster Federation Overview](/docs/k8s/deployment-configurations/multi-cluster).

![Mesh Federation via Mesh Gateways](/img/k8s/consul-vault-wan-federation-mesh-communication.svg 'Mesh Federation via Mesh Gateways')

### Install Vault

In this setup, you will deploy Vault server in the primary datacenter (dc1) Kubernetes cluster, which is also the primary Consul datacenter. You will configure your Vault Helm installation in the secondary datacenter (dc2) Kubernetes cluster to use it as an external server. This way there will be a single vault server cluster that will be used by both Consul datacenters.

<<<<<<< HEAD
~> **Note**: For demonstration purposes, you will deploy a Vault server in dev mode. For production installations, this is not recommended. Please visit the [Vault Deployment Guide](https://learn.hashicorp.com/tutorials/vault/raft-deployment-guide) for guidance on how to install Vault in a production setting.
=======
~> **Note**: For demonstration purposes, the following example deploys a Vault server in dev mode. Do not use dev mode for production installations. Refer to the [Vault Deployment Guide](https://learn.hashicorp.com/tutorials/vault/raft-deployment-guide) for guidance on how to install Vault in a production setting.
>>>>>>> feaa330c

1. Change your current Kubernetes context to target the primary datacenter (dc1).

    ```shell-session
    $ kubectl config use-context <context for dc1>
    ```

1. Now, use the values files below for your Helm install.

    <CodeBlockConfig filename="vault-dc1.yaml" linenumbers>

    ```yaml
    server:
      dev:
        enabled: true
      service:
        enabled: true
        type: LoadBalancer
    ui:
      enabled: true
    ```
    </CodeBlockConfig>

    ```shell-session
    $ helm install vault-dc1 --values vault-dc1.yaml hashicorp/vault --wait
    ```

### Configuring your local environment

1. Install Consul locally so that you can generate the gossip key. Please see the [Precompiled Binaries](/docs/install#precompiled-binaries) section of the [Install Consul page](/docs/install#precompiled-binaries).

1. Set the VAULT_TOKEN with a default value.

    ```shell-session
    $ export VAULT_ADDR=root
    ```

1. Get the external IP or DNS name of the Vault server's load balancer.

    <Tabs>
      <Tab heading="EKS">
      On EKS, you can get the hostname of the Vault server's load balancer with the following command:

      ```shell-session
      $ export VAULT_SERVER_HOST=$(kubectl get svc vault-dc1 -o jsonpath='{.status.loadBalancer.ingress[0].hostname}')
      ```

      </Tab>

      <Tab heading="GKE">

      On GKE, you can get the IP address of the Vault server's load balancer with the following command:

      ```shell-session
      $ export VAULT_SERVER_HOST=$(kubectl get svc vault-dc1 -o jsonpath='{.status.loadBalancer.ingress[0].ip}')
      ```

      </Tab>

      <Tab heading="AKS">

      On AKS, you can get the IP address of the Vault server's load balancer with the following command:

      ```shell-session
      $ export VAULT_SERVER_HOST=$(kubectl get svc vault-dc1 --output jsonpath='{.status.loadBalancer.ingress[0].ip}')
      ```

      </Tab>
    </Tabs>

1. Set the VAULT_ADDR environment variable.

    ```shell-session
    $ export VAULT_ADDR=http://${VAULT_SERVER_HOST}:8200
    ```

## Systems Integration
There are two main procedures to enable Vault as the service mesh certificate provider in Kubernetes.

Complete the following steps once:
  1. Enabling Vault KV Secrets Engine - Version 2.
  1. Enabling Vault PKI Engine.

Repeat the following steps for each datacenter in the cluster:
  1. Installing the Vault Injector within the Consul datacenter installation
  1. Configuring a Kubernetes Auth Method in Vault to authenticate and authorize operations from the Consul datacenter
  1. Enable Vault as the Secrets Backend in the Consul datacenter

### Configure Vault Secrets engines
1. Enable [Vault KV secrets engine - Version 2](https://www.vaultproject.io/docs/secrets/kv/kv-v2) in order to store the [Gossip Encryption Key](/docs/k8s/helm#v-global-acls-replicationtoken) and the ACL Replication token ([`global.acls.replicationToken`](/docs/k8s/helm#v-global-acls-replicationtoken)).

    ```shell-session
    $ vault secrets enable -path=consul kv-v2
    ```

1. Enable Vault PKI Engine in order to leverage Vault for issuing Consul Server TLS certificates.

    ```shell-session
    $ vault secrets enable pki
    ```

    ```shell-session
    $ vault secrets tune -max-lease-ttl=87600h pki
    ```

### Primary Datacenter (dc1)
1. Install the Vault Injector in your Consul Kubernetes cluster (dc1), which is used for accessing secrets from Vault.

    -> **Note**: In the primary datacenter (dc1), you will not have to configure `injector.externalvaultaddr` value because the Vault server is in the same primary datacenter (dc1) cluster.

    <CodeBlockConfig filename="vault-dc1.yaml" linenumbers lineNumbers highlight="7,8,9">

    ```yaml
    server:
      dev:
        enabled: true
      service:
        enabled: true
        type: LoadBalancer
    injector:
      enabled: true
      authPath: auth/kubernetes-dc1
    ui:
      enabled: true
    ```
    </CodeBlockConfig>

    Next, install Vault in the Kubernetes cluster.

    ```shell-session
    $ helm upgrade vault-dc1 --values vault-dc1.yaml hashicorp/vault --wait
    ```

1. Configure the Kubernetes Auth Method in Vault for the primary datacenter (dc1).

    ```shell-session
    $ vault auth enable -path=kubernetes-dc1 kubernetes
    ```

    Because Consul is in the same datacenter cluster as Vault, the Vault Auth Method can use its own CA Cert and JWT to authenticate Consul dc1 service account requests.  Therefore, you do not need to set `token_reviewer` and `kubernetes_ca_cert` on the dc1 Kubernetes Auth Method.

1. Configure Auth Method with Kubernetes API host

    ```shell-session
    $ vault write auth/kubernetes-dc1/config kubernetes_host=https://kubernetes.default.svc
    ```

1. Enable Vault as the secrets backend in the primary datacenter (dc1).  However, you will not yet apply the Helm install command.  You will issue the Helm upgrade command after the [Data Integration](/docs/k8s/deployment-configurations/vault/wan-federation#setup-per-consul-datacenter-1) section.

    <CodeBlockConfig filename="consul-dc1.yaml" linenumbers>

    ```yaml
    global:
      secretsBackend:
        vault:
          enabled: true
    ```

    </CodeBlockConfig>


###  Secondary Datacenter (dc2)
1. Install the Vault Injector in the secondary datacenter (dc2).

    In the secondary datacenter (dc2), you will configure the `externalvaultaddr` value point to the external address of the Vault server in the primary datacenter (dc1).

    Change your Kubernetes context to target the secondary datacenter (dc2):

    ```shell-session
    $ kubectl config use-context <context for dc2>
    ```

    <CodeBlockConfig filename="vault-dc2.yaml" linenumbers highlight="5,6">

    ```yaml
    server:
      enabled: false
    injector:
      enabled: true
      externalVaultAddr: ${VAULT_ADDR}
      authPath: auth/kubernetes-dc2
    ```

    </CodeBlockConfig>

    Next, install Vault in the Kubernetes cluster.
    ```shell-session
    $ helm install vault-dc2 --values vault-dc2.yaml hashicorp/vault --wait
    ```

1. Configure the Kubernetes Auth Method in Vault for the datacenter

    ```shell-session
    $ vault auth enable -path=kubernetes-dc2 kubernetes
    ```

1. Create a service account with access to the Kubernetes API in the secondary datacenter (dc2).  For the secondary datacenter (dc2) auth method, you first need to create a service account that allows the Vault server in the primary datacenter (dc1) cluster to talk to the Kubernetes API in the secondary datacenter (dc2) cluster.

    ```shell-session
    $ cat <<EOF >> auth-method-serviceaccount.yaml
    # auth-method.yaml
    apiVersion: rbac.authorization.k8s.io/v1
    kind: ClusterRoleBinding
    metadata:
      name: vault-dc2-auth-method
    roleRef:
      apiGroup: rbac.authorization.k8s.io
      kind: ClusterRole
      name: system:auth-delegator
    subjects:
    - kind: ServiceAccount
      name: vault-dc2-auth-method
      namespace: default
    ---
    apiVersion: v1
    kind: ServiceAccount
    metadata:
      name: vault-dc2-auth-method
      namespace: default
    EOF
    ```

    ```shell-session
    $ kubectl apply --values auth-method-serviceaccount.yaml
    ```

1. Next, you will need to get the token and CA cert from that service account secret.

    ```shell-session
    $ export K8S_DC2_CA_CERT="$(kubectl get secret `kubectl get serviceaccounts vault-dc2-auth-method --output jsonpath='{.secrets[0].name}'` --output jsonpath='{.data.ca\.crt}' | base64 --decode)"
    ```

    ```shell-session
    $ export K8S_DC2_JWT_TOKEN="$(kubectl get secret `kubectl get serviceaccounts vault-dc2-auth-method --output jsonpath='{.secrets[0].name}'` --output jsonpath='{.data.token}' | base64 --decode)"
    ```

<<<<<<< HEAD
1. Configure Auth Method with the JWT token of service account.  You will have to get the externally reachable address of the secondary Consul datacenter (dc2)  in the secondary Kubernetes cluster and set `kubernetes_host` within the Auth Method configuration.
=======
1. Configure the auth method with the JWT token of service account.  First, get the externally reachable address of the secondary Consul datacenter (dc2) in the secondary Kubernetes cluster. Then set `kubernetes_host` in the auth method configuration.
>>>>>>> feaa330c

    ```shell-session
    $ export KUBE_API_URL_DC2=$(kubectl config view --output jsonpath="{.clusters[?(@.name == \"$(kubectl config current-context)\")].cluster.server}")
    ```

    ```shell-session
    $ vault write auth/kubernetes-dc2/config \
      kubernetes_host="${KUBE_API_URL_DC2}" \
      token_reviewer_jwt="${K8S_DC2_JWT_TOKEN}" \
      kubernetes_ca_cert="${K8S_DC2_CA_CERT}"
    ```

1. Enable Vault as the secrets backend in the secondary Consul datacenter (dc2).  However, you will not yet apply the Helm install command.  You will issue the Helm upgrade command after the [Data Integration](/docs/k8s/deployment-configurations/vault/wan-federation#setup-per-consul-datacenter-1) section.

    <CodeBlockConfig filename="values-dc2.yaml" linenumbers>

    ```yaml
    global:
      secretsBackend:
        vault:
          enabled: true
    ```

    </CodeBlockConfig>

## Data Integration
There are two main procedures for using Vault as the service mesh certificate provider in Kubernetes.

Complete the following steps once:
  1. Store the secrets in Vault.
  1. Create a Vault policy that authorizes the desired level of access to the secrets.

Repeat the following steps for each datacenter in the cluster:
  1. Create Vault Kubernetes auth roles that link the policy to each Consul on Kubernetes service account that requires access.
  1. Update the Consul on Kubernetes helm chart.

### Secrets and Policies
1. Store the ACL Replication Token, Gossip Encryption Key, and Root CA certificate secrets in Vault.

    ```shell-session
    $ vault kv put consul/secret/gossip key="$(consul keygen)"
    ```

    ```shell-session
    $ vault kv put consul/secret/replication token="$(uuidgen | tr '[:upper:]' '[:lower:]')"
    ```
    ```shell-session
    $ vault write pki/root/generate/internal common_name="Consul CA" ttl=87600h
    ```

1. Create Vault policies that authorize the desired level of access to the secrets.

    ```shell-session
    $ vault policy write gossip - <<EOF
    path "consul/data/secret/gossip" {
      capabilities = ["read"]
    }
    EOF
    ```

    ```shell-session
    $ vault policy write replication-token - <<EOF
    path "consul/data/secret/replication" {
      capabilities = ["read"]
    }
    EOF
    ```

    ```shell-session
    $ vault policy write ca-policy - <<EOF
    path "pki/cert/ca" {
      capabilities = ["read"]
    }
    EOF
    ```

### Pre-installation for Primary Datacenter (dc1)
1.  Change your Kubernetes context to target the primary datacenter (dc1):
    ```shell-session
    $ kubectl config use-context <context for dc1>
    ```
### Primary Datacenter (dc1)
1. Create Server TLS and Service Mesh Cert Policies

    ```shell-session
    $ vault policy write consul-cert-dc1 - <<EOF
    path "pki/issue/consul-cert-dc1"
    {
      capabilities = ["create","update"]
    }
    EOF
    ```

    ```shell-session
    $ vault policy write connect-ca-dc1 - <<EOF
    path "/sys/mounts" {
      capabilities = [ "read" ]
    }
    path "/sys/mounts/connect_root" {
      capabilities = [ "create", "read", "update", "delete", "list" ]
    }
    path "/sys/mounts/dc1/connect_inter" {
      capabilities = [ "create", "read", "update", "delete", "list" ]
    }
    path "/connect_root/*" {
      capabilities = [ "create", "read", "update", "delete", "list" ]
    }
    path "/dc1/connect_inter/*" {
      capabilities = [ "create", "read", "update", "delete", "list" ]
    }
    EOF
    ```

1. Create Vault Kubernetes auth roles that link the policy to each Consul on Kubernetes service account that requires access.  For each auth method in Vault, you will need roles for the Consul server, Consul client, the `server-acl-init` job, and Consul server CA.

    ```shell-session
    $ vault write auth/kubernetes-dc1/role/consul-server \
            bound_service_account_names=consul-server \
            bound_service_account_namespaces="default" \
            policies="gossip,connect-ca-dc1,consul-cert-dc1" \
            ttl=24h
    ```

    ```shell-session
    $ vault write auth/kubernetes-dc1/role/consul-client \
            bound_service_account_names=consul-client \
            bound_service_account_namespaces="default" \
            policies="gossip" \
            ttl=24h
    ```

    ```shell-session
    $ vault write auth/kubernetes-dc1/role/server-acl-init \
            bound_service_account_names=consul-server-acl-init \
            bound_service_account_namespaces="default" \
            policies="replication-token" \
            ttl=24h
    ```

    ```shell-session
    $ vault write auth/kubernetes-dc1/role/consul-ca \
            bound_service_account_names="*" \
            bound_service_account_namespaces="default" \
            policies=ca-policy \
            ttl=1h
    ```

1. Create the server TLS Cert role.

    ```shell-session
    $ vault write pki/roles/consul-cert-dc1 \
      allowed_domains="dc1.consul,consul-server,consul-server.default,consul-server.default.svc" \
      allow_subdomains=true \
      allow_bare_domains=true \
      allow_localhost=true \
      generate_lease=true \
      max_ttl="720h"
    ```

1. Configure and install Consul in the primary datacenter (dc1).

    <CodeBlockConfig filename="consul-dc1.yaml" linenumbers highlight="4,5,6,7,8,9,10,11,12,13,14,15,19,20,21,22,25,26,27,28,29,30,33,34">

    ```yaml
    global:
      datacenter: "dc1"
      name: consul
      secretsBackend:
        vault:
          enabled: true
          consulServerRole: consul-server
          consulClientRole: consul-client
          consulCARole: consul-ca
          manageSystemACLsRole: server-acl-init
          connectCA:
            address: http://vault-dc1.default:8200
            rootPKIPath: connect_root/
            intermediatePKIPath: dc1/connect_inter/
            authMethodPath: kubernetes-dc1
      tls:
        enabled: true
        enableAutoEncrypt: true
        caCert:
          secretName: pki/cert/ca
      federation:
        enabled: true
      acls:
        manageSystemACLs: true
        replicationToken:
          secretName: consul/data/secret/replication
          secretKey: token
      gossipEncryption:
        secretName: consul/data/secret/gossip
        secretKey: key
    server:
      replicas: 1
      serverCert:
        secretName: "pki/issue/consul-cert-dc1"
    connectInject:
      replicas: 1
      enabled: true
    meshGateway:
      enabled: true
      replicas: 1
    ```

    </CodeBlockConfig>

    Next, install Consul in the primary Kubernetes cluster (dc1).
    ```shell-session
    $ helm install consul-dc1 --values consul-dc1.yaml hashicorp/consul
    ```

### Pre-installation for Secondary Datacenter (dc2)
<<<<<<< HEAD
1. Update the Consul on Kubernetes helm chart. For secondary datacenter (dc2), you will need to get the address of the mesh gateway from the **primary datacenter (dc1)** cluster.
=======
1. Update the Consul on Kubernetes Helm chart. For secondary datacenter (dc2), you need to get the address of the mesh gateway from the _primary datacenter (dc1)_ cluster.
>>>>>>> feaa330c

    Keep your Kubernetes context targeting dc1 and set the `MESH_GW_HOST` environment variable that you will use in the Consul Helm chart for secondary datacenter (dc2).

    ```shell-session
    $ kubectl config use-context <context for dc1>
    ```

    Next, get mesh gateway address:

    <Tabs>
      <Tab heading="EKS">

      ```shell-session
      $ export MESH_GW_HOST=$(kubectl get svc consul-mesh-gateway --output jsonpath='{.status.loadBalancer.ingress[0].hostname}')
      ```

      </Tab>

      <Tab heading="GKE">

      ```shell-session
      $ export MESH_GW_HOST=$(kubectl get svc consul-mesh-gateway --output jsonpath='{.status.loadBalancer.ingress[0].ip}')
      ```

      </Tab>

      <Tab heading="AKS">

      ```shell-session
      $ export MESH_GW_HOST=$(kubectl get svc consul-mesh-gateway --output jsonpath='{.status.loadBalancer.ingress[0].ip}')
      ```

      </Tab>
    </Tabs>

1.  Change your Kubernetes context to target the primary datacenter (dc2):
    ```shell-session
    $ kubectl config use-context <context for dc2>
    ```
### Secondary Datacenter (dc2)

1. Create Server TLS and Service Mesh Cert Policies

    ```shell-session
    $ vault policy write consul-cert-dc2 - <<EOF
    path "pki/issue/consul-cert-dc2"
    {
      capabilities = ["create","update"]
    }
    EOF
    ```

    ```shell-session
    $ vault policy write connect-ca-dc2 - <<EOF
    path "/sys/mounts" {
      capabilities = [ "read" ]
    }
    path "/sys/mounts/connect_root" {
      capabilities = [ "create", "read", "update", "delete", "list" ]
    }
    path "/sys/mounts/dc2/connect_inter" {
      capabilities = [ "create", "read", "update", "delete", "list" ]
    }
    path "/connect_root/*" {
      capabilities = [ "create", "read", "update", "delete", "list" ]
    }
    path "/dc2/connect_inter/*" {
      capabilities = [ "create", "read", "update", "delete", "list" ]
    }
    EOF
    ```

1. Create Vault Kubernetes auth roles that link the policy to each Consul on Kubernetes service account that requires access.  For each auth method in Vault, you will need roles for the Consul server, Consul client, the server-acl-init job, and Consul server CA.

    ```shell-session
    $ vault write auth/kubernetes-dc2/role/consul-server \
            bound_service_account_names=consul-server \
            bound_service_account_namespaces="default" \
            policies="gossip,connect-ca-dc2,consul-cert-dc2,replication-token" \
            ttl=24h
    ```

    ```shell-session
    $ vault write auth/kubernetes-dc2/role/consul-client \
            bound_service_account_names=consul-client \
            bound_service_account_namespaces="default" \
            policies="gossip" \
            ttl=24h
    ```

    ```shell-session
    $ vault write auth/kubernetes-dc2/role/server-acl-init \
            bound_service_account_names=consul-server-acl-init \
            bound_service_account_namespaces="default" \
            policies="replication-token" \
            ttl=24h
    ```

    ```shell-session
    $ vault write auth/kubernetes-dc2/role/consul-ca \
            bound_service_account_names="*" \
            bound_service_account_namespaces="default" \
            policies=ca-policy \
            ttl=1h
    ```

1. Create the Server TLS Cert role.

    ```shell-session
    $ vault write pki/roles/consul-cert-dc2 \
      allowed_domains="dc2.consul,consul-server,consul-server.default,consul-server.default.svc" \
      allow_subdomains=true \
      allow_bare_domains=true \
      allow_localhost=true \
      generate_lease=true \
      max_ttl="720h"
    ```

1. Configure and install Consul in the secondary datacenter (dc2).

    -> **Note**:  To configure Vault as the Connect CA in secondary datacenters, you need to make sure that the Root CA path is the same. The intermediate path is different for each datacenter. In the `connectCA` Helm configuration for a secondary datacenter, you can specify a `intermediatePKIPath` that is, for example, prefixed with the datacenter for which this configuration is intended (e.g. `dc2/connect-intermediate`).

    <CodeBlockConfig filename="consul-dc2.yaml" linenumbers highlight="4,5,6,7,8,9,10,11,12,13,14,15,19,20,21,22,23,24,25,26,29,30,31,32,33,34,37,38">

    ```yaml
    global:
      datacenter: "dc2"
      name: consul
      secretsBackend:
        vault:
          enabled: true
          consulServerRole: consul-server
          consulClientRole: consul-client
          consulCARole: consul-ca
          manageSystemACLsRole: server-acl-init
          connectCA:
            address: ${VAULT_ADDR}
            rootPKIPath: connect_root/
            intermediatePKIPath: dc2/connect_inter/
            authMethodPath: kubernetes-dc2
      tls:
        enabled: true
        enableAutoEncrypt: true
        caCert:
          secretName: "pki/cert/ca"
      federation:
        enabled: true
        primaryDatacenter: dc1
        k8sAuthMethodHost: ${KUBE_API_URL_DC2}
        primaryGateways:
        - ${MESH_GW_HOST}:443
      acls:
        manageSystemACLs: true
        replicationToken:
          secretName: consul/data/secret/replication
          secretKey: token
      gossipEncryption:
        secretName: consul/data/secret/gossip
        secretKey: key
    server:
      replicas: 1
      serverCert:
        secretName: "pki/issue/consul-cert-dc2"
    connectInject:
      replicas: 1
      enabled: true
    controller:
      enabled: true
    meshGateway:
      enabled: true
      replicas: 1
    ```

    </CodeBlockConfig>

    Next, install Consul in the consul Kubernetes cluster (dc2).

    ```shell-session
    $ helm install consul-dc2 -f consul-dc2.yaml hashicorp/consul
    ```

## Next steps
You have completed the process of federating the secondary datacenter (dc2) with the primary datacenter (dc1) using Vault as the Secrets backend.  To validate that everything is configured properly, please confirm that all pods within both datacenters are in a running state.

For further detail on specific Consul secrets that are available to be stored in Vault, please checkout the detailed information in the [Data Integration](/docs/k8s/deployment-configurations/vault/data-integration) section of the [Vault as a Secrets Backend](/docs/k8s/deployment-configurations/vault) area of the Consul on Kubernetes documentation.<|MERGE_RESOLUTION|>--- conflicted
+++ resolved
@@ -16,11 +16,7 @@
 
 ## Usage
 
-<<<<<<< HEAD
-The expected use case is to create WAN Federation on Kubernetes clusters. The following procedure will result in a WAN Federation with Vault as the secrets backend between two clusters, dc1 and dc2.  dc1 will act as the primary Consul cluster and will also contain the Vault server installation.  dc2 will be the secondary Consul cluster.
-=======
 The expected use case is to create WAN Federation on Kubernetes clusters. The following procedure results in a WAN Federation with Vault as the secrets backend between two clusters, dc1 and dc2.  dc1 acts as the primary Consul cluster and also contains the Vault server installation.  dc2 is the secondary Consul cluster.
->>>>>>> feaa330c
 
 ![Consul on Kubernetes with Vault as the Secrets Backend](/img/k8s/consul-vault-wan-federation-topology.svg 'Consul on Kubernetes with Vault as the Secrets Backend')
 
@@ -40,11 +36,7 @@
 
 In this setup, you will deploy Vault server in the primary datacenter (dc1) Kubernetes cluster, which is also the primary Consul datacenter. You will configure your Vault Helm installation in the secondary datacenter (dc2) Kubernetes cluster to use it as an external server. This way there will be a single vault server cluster that will be used by both Consul datacenters.
 
-<<<<<<< HEAD
-~> **Note**: For demonstration purposes, you will deploy a Vault server in dev mode. For production installations, this is not recommended. Please visit the [Vault Deployment Guide](https://learn.hashicorp.com/tutorials/vault/raft-deployment-guide) for guidance on how to install Vault in a production setting.
-=======
 ~> **Note**: For demonstration purposes, the following example deploys a Vault server in dev mode. Do not use dev mode for production installations. Refer to the [Vault Deployment Guide](https://learn.hashicorp.com/tutorials/vault/raft-deployment-guide) for guidance on how to install Vault in a production setting.
->>>>>>> feaa330c
 
 1. Change your current Kubernetes context to target the primary datacenter (dc1).
 
@@ -281,11 +273,7 @@
     $ export K8S_DC2_JWT_TOKEN="$(kubectl get secret `kubectl get serviceaccounts vault-dc2-auth-method --output jsonpath='{.secrets[0].name}'` --output jsonpath='{.data.token}' | base64 --decode)"
     ```
 
-<<<<<<< HEAD
-1. Configure Auth Method with the JWT token of service account.  You will have to get the externally reachable address of the secondary Consul datacenter (dc2)  in the secondary Kubernetes cluster and set `kubernetes_host` within the Auth Method configuration.
-=======
 1. Configure the auth method with the JWT token of service account.  First, get the externally reachable address of the secondary Consul datacenter (dc2) in the secondary Kubernetes cluster. Then set `kubernetes_host` in the auth method configuration.
->>>>>>> feaa330c
 
     ```shell-session
     $ export KUBE_API_URL_DC2=$(kubectl config view --output jsonpath="{.clusters[?(@.name == \"$(kubectl config current-context)\")].cluster.server}")
@@ -500,11 +488,7 @@
     ```
 
 ### Pre-installation for Secondary Datacenter (dc2)
-<<<<<<< HEAD
-1. Update the Consul on Kubernetes helm chart. For secondary datacenter (dc2), you will need to get the address of the mesh gateway from the **primary datacenter (dc1)** cluster.
-=======
 1. Update the Consul on Kubernetes Helm chart. For secondary datacenter (dc2), you need to get the address of the mesh gateway from the _primary datacenter (dc1)_ cluster.
->>>>>>> feaa330c
 
     Keep your Kubernetes context targeting dc1 and set the `MESH_GW_HOST` environment variable that you will use in the Consul Helm chart for secondary datacenter (dc2).
 
