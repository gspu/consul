---
layout: docs
<<<<<<< HEAD
page_title: Install Consul on Kubernetes with Helm
description: >-
You can use Helm to configure Consul on Kubernetes deployments. Learn how to add the official Helm chart to your repository and the parameters that enable the service mesh, CNI plugins, Consul UI, and Consul HTTP API.
---

# Install Consul on Kubernetes with Helm
=======
page_title: Install Consul on Kubernetes from the Helm Chart
description: >-
  This topic describes how to install Consul on Kubernetes using the official Consul Helm chart.
---

# Install Consul on Kubernetes from the Helm Chart
>>>>>>> e53af28b

This topic describes how to install Consul on Kubernetes using the official Consul Helm chart. For instruction on how to install Consul on Kubernetes using the Consul K8s CLI, refer to [Installing the Consul K8s CLI](/docs/k8s/installation/install-cli).

## Introduction

We recommend using the Consul Helm chart to install Consul on Kubernetes for multi-cluster installations that involve cross-partition or cross datacenter communication. The Helm chart installs and configures all necessary components to run Consul. The configuration enables you to run a server cluster, a client cluster, or both.

<<<<<<< HEAD
Refer to the [architecture](/docs/k8s/installation/install#architecture) section to learn more about the general architecture of Consul on Kubernetes.
For a hands-on experience with Consul as a service mesh
for Kubernetes, follow the [Getting Started with Consul service
mesh](https://learn.hashicorp.com/tutorials/consul/service-mesh-deploy?in=consul/gs-consul-service-mesh?utm_source=docs) tutorial.
=======
Consul can run directly on Kubernetes in server or client mode so that you can leverage Consul functionality if your workloads are fully deployed to Kubernetes. For heterogeneous workloads, Consul agents can join a server running inside or outside of Kubernetes. Refer to the [architecture section](/docs/k8s/architecture) to learn more about the general architecture of Consul on Kubernetes.
>>>>>>> e53af28b

The Helm chart exposes several useful configurations and automatically sets up complex resources, but it does not automatically operate Consul. You must still become familiar with how to monitor, backup, and upgrade the Consul cluster.

The Helm chart has no required configuration, so it installs a Consul cluster with default configurations. We strongly recommend that you [learn about the configuration options](/docs/k8s/helm#configuration-values) prior to going to production.

-> **Security warning**: By default, Helm installs Consul with security configurations disabled so that the out-of-box experience is optimized for new users. We strongly recommend using a properly-secured Kubernetes cluster or making sure that you understand and enable [Consul’s security features](/docs/security) before going into production. Some security features are not supported in the Helm chart and require additional manual configuration.

Refer to the [architecture](/docs/k8s/installation/install#architecture) section to learn more about the general architecture of Consul on Kubernetes.

For a hands-on experience with Consul as a service mesh
for Kubernetes, follow the [Getting Started with Consul service
mesh](https://learn.hashicorp.com/tutorials/consul/service-mesh-deploy?utm_source=WEBSITE&utm_medium=WEB_IO&utm_offer=ARTICLE_PAGE&utm_content=DOCS) tutorial.

## Requirements

- Helm version 3.2+. Visit the [Helm website](https://helm.sh/docs/intro/install/) to download the latest version.

## Install Consul

1. Add the HashiCorp Helm Repository:

   ```shell-session
   $ helm repo add hashicorp https://helm.releases.hashicorp.com
    "hashicorp" has been added to your repositories
   ```

1. Verify that you have access to the consul chart:

   ```shell-session
   $ helm search repo hashicorp/consul
   NAME            	CHART VERSION	APP VERSION	DESCRIPTION
   hashicorp/consul	0.39.0       	1.11.1      Official HashiCorp Consul Chart
   ```

1. Prior to installing via Helm, ensure that the `consul` Kubernetes namespace does not exist, as installing on a dedicated namespace
   is recommended.

    ```shell-session
    $ kubectl get namespace
    NAME              STATUS   AGE
    default           Active   18h
    kube-node-lease   Active   18h
    kube-public       Active   18h
    kube-system       Active   18h
    ```

1. Install Consul on Kubernetes using Helm. The Helm chart does everything to set up a recommended Consul-on-Kubernetes deployment. After installation, a Consul cluster will be formed, a leader will be elected, and every node will have a running Consul agent.
    1. To install the latest version of Consul on Kubernetes, issue the following command to install Consul with the default configuration using Helm. You could also install Consul on a dedicated namespace of your choosing by modifying the value of the `-n` flag for the Helm install.

       ```shell-session
       $ helm install consul hashicorp/consul --set global.name=consul --create-namespace --namespace consul
       ```

    1. To install a specific version of Consul on Kubernetes, issue the following command with `--version` flag to install the specified version with the default configuration using Helm.

       ```shell-session
       $ export VERSION=0.43.0
       $ helm install consul hashicorp/consul --set global.name=consul --version ${VERSION} --create-namespace --namespace consul
       ```


## Custom installation

If you want to customize your installation,
create a `values.yaml` file to override the default settings.
You can learn what settings are available by running `helm inspect values hashicorp/consul`
or by reading the [Helm Chart Reference](/docs/k8s/helm).

### Minimal `values.yaml` for Consul service mesh

The minimal settings to enable [Consul Service Mesh]((/docs/k8s/connect)) would be captured in the following `values.yaml` config file:

<CodeBlockConfig filename="values.yaml">

```yaml
global:
  name: consul
connectInject:
  enabled: true
controller:
  enabled: true
```

</CodeBlockConfig>

Once you've created your `values.yaml` file, run `helm install` with the `--values` flag:

```shell-session
$ helm install consul hashicorp/consul --create-namespace --namespace consul --values values.yaml
NAME: consul
...
```

### Enable the Consul CNI plugin

By default, Consul injects a `connect-inject-init` init container as part of the Kubernetes pod startup process when Consul is in [transparent proxy mode](/docs/connect/transparent-proxy).
The container configures traffic redirection in the service mesh through the sidecar proxy.
To configure redirection, the container requires elevated `CAP_NET_ADMIN` privileges, which may not be compatible with security policies in your organization.

Instead, you can enable the Consul container network interface (CNI) plugin to perform traffic redirection.
Because the plugin is executed by the local Kubernetes kubelet, the plugin already has the elevated privileges necessary to configure the network.

The Consul Helm Chart is responsible for installing the Consul CNI plugin.
To configure the plugin to be installed, add the following configuration to your `values.yaml` file:

<CodeTabs tabs={[ "Reference configuration","GKE configuration" ]}>

<CodeBlockConfig filename="values.yaml">

```yaml
global:
  name: consul
connectInject:
  enabled: true
  cni:
    enabled: true
    logLevel: info
    cniBinDir: "/opt/cni/bin"
    cniNetDir: "/etc/cni/net.d"
```
</CodeBlockConfig>

<CodeBlockConfig filename="values.yaml">

```yaml
global:
  name: consul
connectInject:
  enabled: true
  cni:
    enabled: true
    logLevel: info
    cniBinDir: "/home/kubernetes/bin"
    cniNetDir: "/etc/cni/net.d"
```
</CodeBlockConfig>

</CodeTabs>


The following table describes the available CNI plugin options:

| Option | Description | Default |
| ---    | ---         | ---     |
| `cni.enabled` | Boolean value that enables or disables the CNI plugin. If `true`, the plugin is responsible for redirecting traffic in the service mesh. If `false`, redirection is handled by the `connect-inject init` container. | `false` |
| `cni.logLevel` | String value that specifies the log level for the installer and plugin. You can specify the following values: `info`, `debug`, `error`. | `info` |
| `cni.cniBinDir` | String value that specifies the location on the Kubernetes node where the CNI plugin is installed. | `/opt/cni/bin` |
| `cni.cniNetDir` | String value that specifies the location on the Kubernetes node for storing the CNI configuration. | `/etc/cni/net.d` |

### Enable Consul service mesh on select namespaces

By default, Consul Service Mesh is enabled on almost all namespaces (with the exception of `kube-system` and `local-path-storage`) within a Kubernetes cluster. You can restrict this to a subset of namespaces by specifying a `namespaceSelector` that matches a label attached to each namespace denoting whether to enable Consul service mesh. In order to default to enabling service mesh on select namespaces by label, the `connectInject.default` value must be set to `true`.

<CodeBlockConfig filename="values.yaml">

```yaml
global:
  name: consul
connectInject:
  enabled: true
  default: true
  namespaceSelector: |
    matchLabels:
      connect-inject : enabled
controller:
  enabled: true
```

</CodeBlockConfig>

Label the namespace(s), where you would like to enable Consul Service Mesh.

```shell-session
$ kubectl create ns foo
$ kubectl label namespace foo connect-inject=enabled
```

Next, run `helm install` with the `--values` flag:

```shell-session
$ helm install consul hashicorp/consul --create-namespace --namespace consul --values values.yaml
NAME: consul
```

### Update your Consul on Kubernetes configuration

If you've already installed Consul and want to make changes, you'll need to run
`helm upgrade`. See [Upgrading](/docs/k8s/upgrade) for more details.

## Usage

You can view the Consul UI and access the Consul HTTP API after installation.

### Viewing the Consul UI

The Consul UI is enabled by default when using the Helm chart.
For security reasons, it isn't exposed via a `LoadBalancer` Service by default so you must
use `kubectl port-forward` to visit the UI.

#### TLS Disabled

If running with TLS disabled, the Consul UI will be accessible via http on port 8500:

```shell-session
$ kubectl port-forward service/consul-server --namespace consul 8500:8500
...
```

Once the port is forwarded navigate to [http://localhost:8500](http://localhost:8500).

#### TLS Enabled

If running with TLS enabled, the Consul UI will be accessible via https on port 8501:

```shell-session
$ kubectl port-forward service/consul-server --namespace consul 8501:8501
...
```

Once the port is forwarded navigate to [https://localhost:8501](https://localhost:8501).

~> You'll need to click through an SSL warning from your browser because the
Consul certificate authority is self-signed and not in the browser's trust store.

#### ACLs Enabled

If ACLs are enabled, you will need to input an ACL token into the UI in order
to see all resources and make modifications.

To retrieve the bootstrap token that has full permissions, run:

```shell-session
$ kubectl get secrets/consul-bootstrap-acl-token --template='{{.data.token | base64decode }}'
e7924dd1-dc3f-f644-da54-81a73ba0a178%
```

Then paste the token into the UI under the ACLs tab (without the `%`).

~> NOTE: If using multi-cluster federation, your kubectl context must be in the primary datacenter
to retrieve the bootstrap token since secondary datacenters use a separate token
with less permissions.

#### Exposing the UI via a service

If you want to expose the UI via a Kubernetes Service, configure
the [`ui.service` chart values](/docs/k8s/helm#v-ui-service).
This service will allow requests to the Consul servers so it should
not be open to the world.

### Accessing the Consul HTTP API

The Consul HTTP API should be accessed by communicating to the local agent
running on the same node. While technically any listening agent (client or
server) can respond to the HTTP API, communicating with the local agent
has important caching behavior, and allows you to use the simpler
[`/agent` endpoints for services and checks](/api-docs/agent).

For Consul installed via the Helm chart, a client agent is installed on
each Kubernetes node. This is explained in the [architecture](/docs/k8s/installation/install#client-agents)
section. To access the agent, you may use the
[downward API](https://kubernetes.io/docs/tasks/inject-data-application/downward-api-volume-expose-pod-information/).

An example pod specification is shown below. In addition to pods, anything
with a pod template can also access the downward API and can therefore also
access Consul: StatefulSets, Deployments, Jobs, etc.

```yaml
apiVersion: v1
kind: Pod
metadata:
  name: consul-example
spec:
  containers:
    - name: example
      image: 'consul:latest'
      env:
        - name: HOST_IP
          valueFrom:
            fieldRef:
              fieldPath: status.hostIP
      command:
        - '/bin/sh'
        - '-ec'
        - |
          export CONSUL_HTTP_ADDR="${HOST_IP}:8500"
          consul kv put hello world
  restartPolicy: Never
```

An example `Deployment` is also shown below to show how the host IP can
be accessed from nested pod specifications:

<CodeBlockConfig highlight="18-28">

```yaml
apiVersion: apps/v1
kind: Deployment
metadata:
  name: consul-example-deployment
spec:
  replicas: 1
  selector:
    matchLabels:
      app: consul-example
  template:
    metadata:
      labels:
        app: consul-example
    spec:
      containers:
        - name: example
          image: 'consul:latest'
          env:
            - name: HOST_IP
              valueFrom:
                fieldRef:
                  fieldPath: status.hostIP
          command:
            - '/bin/sh'
            - '-ec'
            - |
              export CONSUL_HTTP_ADDR="${HOST_IP}:8500"
              consul kv put hello world
```

</CodeBlockConfig>

## Next Steps

If you are still considering a move to Kubernetes, or to Consul on Kubernetes specifically, our [Migrate to Microservices with Consul Service Mesh on Kubernetes](https://learn.hashicorp.com/collections/consul/microservices?utm_source=docs)
collection uses an example application written by a fictional company to illustrate why and how organizations can
migrate from monolith to microservices using Consul service mesh on Kubernetes. The case study in this collection
should provide information valuable for understanding how to develop services that leverage Consul during any stage
of your microservices journey.<|MERGE_RESOLUTION|>--- conflicted
+++ resolved
@@ -1,20 +1,11 @@
 ---
 layout: docs
-<<<<<<< HEAD
 page_title: Install Consul on Kubernetes with Helm
 description: >-
 You can use Helm to configure Consul on Kubernetes deployments. Learn how to add the official Helm chart to your repository and the parameters that enable the service mesh, CNI plugins, Consul UI, and Consul HTTP API.
 ---
 
 # Install Consul on Kubernetes with Helm
-=======
-page_title: Install Consul on Kubernetes from the Helm Chart
-description: >-
-  This topic describes how to install Consul on Kubernetes using the official Consul Helm chart.
----
-
-# Install Consul on Kubernetes from the Helm Chart
->>>>>>> e53af28b
 
 This topic describes how to install Consul on Kubernetes using the official Consul Helm chart. For instruction on how to install Consul on Kubernetes using the Consul K8s CLI, refer to [Installing the Consul K8s CLI](/docs/k8s/installation/install-cli).
 
@@ -22,26 +13,19 @@
 
 We recommend using the Consul Helm chart to install Consul on Kubernetes for multi-cluster installations that involve cross-partition or cross datacenter communication. The Helm chart installs and configures all necessary components to run Consul. The configuration enables you to run a server cluster, a client cluster, or both.
 
-<<<<<<< HEAD
+Consul can run directly on Kubernetes in server or client mode so that you can leverage Consul functionality if your workloads are fully deployed to Kubernetes. For heterogeneous workloads, Consul agents can join a server running inside or outside of Kubernetes. Refer to the [architecture section](/docs/k8s/architecture) to learn more about the general architecture of Consul on Kubernetes.
+
+The Helm chart exposes several useful configurations and automatically sets up complex resources, but it does not automatically operate Consul. You must still become familiar with how to monitor, backup, and upgrade the Consul cluster.
+
+The Helm chart has no required configuration, so it installs a Consul cluster with default configurations. We strongly recommend that you [learn about the configuration options](/docs/k8s/helm#configuration-values) prior to going to production.
+
+-> **Security warning**: By default, Helm installs Consul with security configurations disabled so that the out-of-box experience is optimized for new users. We strongly recommend using a properly-secured Kubernetes cluster or making sure that you understand and enable [Consul’s security features](/docs/security) before going into production. Some security features are not supported in the Helm chart and require additional manual configuration.
+
 Refer to the [architecture](/docs/k8s/installation/install#architecture) section to learn more about the general architecture of Consul on Kubernetes.
+
 For a hands-on experience with Consul as a service mesh
 for Kubernetes, follow the [Getting Started with Consul service
 mesh](https://learn.hashicorp.com/tutorials/consul/service-mesh-deploy?in=consul/gs-consul-service-mesh?utm_source=docs) tutorial.
-=======
-Consul can run directly on Kubernetes in server or client mode so that you can leverage Consul functionality if your workloads are fully deployed to Kubernetes. For heterogeneous workloads, Consul agents can join a server running inside or outside of Kubernetes. Refer to the [architecture section](/docs/k8s/architecture) to learn more about the general architecture of Consul on Kubernetes.
->>>>>>> e53af28b
-
-The Helm chart exposes several useful configurations and automatically sets up complex resources, but it does not automatically operate Consul. You must still become familiar with how to monitor, backup, and upgrade the Consul cluster.
-
-The Helm chart has no required configuration, so it installs a Consul cluster with default configurations. We strongly recommend that you [learn about the configuration options](/docs/k8s/helm#configuration-values) prior to going to production.
-
--> **Security warning**: By default, Helm installs Consul with security configurations disabled so that the out-of-box experience is optimized for new users. We strongly recommend using a properly-secured Kubernetes cluster or making sure that you understand and enable [Consul’s security features](/docs/security) before going into production. Some security features are not supported in the Helm chart and require additional manual configuration.
-
-Refer to the [architecture](/docs/k8s/installation/install#architecture) section to learn more about the general architecture of Consul on Kubernetes.
-
-For a hands-on experience with Consul as a service mesh
-for Kubernetes, follow the [Getting Started with Consul service
-mesh](https://learn.hashicorp.com/tutorials/consul/service-mesh-deploy?utm_source=WEBSITE&utm_medium=WEB_IO&utm_offer=ARTICLE_PAGE&utm_content=DOCS) tutorial.
 
 ## Requirements
 
