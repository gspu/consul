---
layout: docs
page_title: Install Consul on K8s CLI
description: >-
  You can use the Consul K8s CLI tool to schedule Kubernetes deployments instead of using Helm. Learn how to download and install the tool to interact with Consul on Kubernetes using the `consul-k8s` command.
---

# Install Consul on K8s CLI

# Install Consul on Kubernetes from Consul K8s CLI

This topic describes how to install Consul on Kubernetes using the Consul K8s CLI tool. The Consul K8s CLI tool enables you to quickly install and interact with Consul on Kubernetes. Use the Consul K8s CLI tool to install Consul on Kubernetes if you are deploying a single cluster. We recommend using the [Helm chart installation method](/docs/k8s/installation/install) if you are installing Consul on Kubernetes for multi-cluster deployments that involve cross-partition or cross datacenter communication.


## Introduction

If it is your first time installing Consul on Kubernetes, then you must first install the Consul K8s CLI tool. You can install Consul on Kubernetes using the Consul K8s tool after installing the CLI.

## Requirements

- The `kubectl` client must already be configured to authenticate to the Kubernetes cluster using a valid `kubeconfig` file.
- Install one of the following package managers so that you can install the Consul K8s CLI tool. The installation instructions also provide commands for installing and using the package managers:
   - MacOS: [Homebrew](https://brew.sh)
   - Ubuntu/Debian: apt
   - CentOS/RHEL: yum

You must install the correct version of the CLI for your Consul on Kubernetes deployment. To deploy a previous version of Consul on Kubernetes, download the specific version of the CLI that matches the version of the control plane that you would like to deploy. Refer to the [compatibility matrix](/docs/k8s/compatibility) for details.


## Install the CLI

The following instructions describe how to install the latest version of the Consul K8s CLI tool, as well as earlier versions, so that you can install an appropriate version of tool for your control plane.

### Install the latest version

Complete the following instructions for a fresh installation of Consul on Kubernetes.

<Tabs>

<Tab heading="MacOS">

The [Homebrew](https://brew.sh) package manager is required to complete the following installation instructions. The Homebrew formulae always installs the latest version of a binary.

1. Install the HashiCorp `tap`, which is a repository of all Homebrew packages for HashiCorp:
    ```shell-session
    $ brew tap hashicorp/tap
    ```

1. Install the Consul K8s CLI with `hashicorp/tap/consul` formula.
    ```shell-session
    $ brew install hashicorp/tap/consul-k8s
    ```

1. If you have already provisioned a Kubernetes cluster and have already configured access to the cluster via a `kubeconfig` file, you are ready to install Consul K8s. Issue the `install` subcommand to install Consul on Kubernetes:

    ```shell-session
    $ consul-k8s install <OPTIONS>
    ```

1. (Optional) Issue the `consul-k8s version` command to verify the installation:

   ```shell-session
   $ consul-k8s version
   consul-k8s 1.0
   ```

</Tab>

<Tab heading="Linux - Ubuntu/Debian">

1. Add the HashiCorp GPG key.

   ```shell-session
   $ curl -fsSL https://apt.releases.hashicorp.com/gpg | sudo apt-key add -
   ```

1. Add the HashiCorp apt repository.

   ```shell-session
   $ sudo apt-add-repository "deb [arch=amd64] https://apt.releases.hashicorp.com $(lsb_release -cs) main"
   ```

1. Run apt-get install to install the `consul-k8s` CLI.

   ```shell-session
   $ sudo apt-get update && sudo apt-get install consul-k8s
   ```

1. (Optional) Issue the `consul-k8s version` command to verify the installation.

   ```shell-session
   $ consul-k8s version
   consul-k8s 1.0
   ```

</Tab>

<Tab heading="Linux - CentOS/RHEL">

1. Install `yum-config-manager` to manage your repositories.

    ```shell-session
    $ sudo yum install -y yum-utils
    ```

1. Use `yum-config-manager` to add the official HashiCorp Linux repository.

    ```shell-session
    $ sudo yum-config-manager --add-repo https://rpm.releases.hashicorp.com/RHEL/hashicorp.repo
    ```

1. Install the `consul-k8s` CLI.

    ```shell-session
    $ sudo yum -y install consul-k8s
    ```

1. (Optional) Issue the `consul-k8s version` command to verify the installation.

   ```shell-session
   $ consul-k8s version
   consul-k8s 1.0
   ```

</Tab>

</Tabs>

### Install a previous version

Complete the following instructions to install a specific version of the CLI so that your tool is compatible with your Consul on Kubernetes control plane. Refer to the [compatibility matrix](/docs/k8s/compatibility) for additional information.

<Tabs>

<Tab heading="MacOS">

1. Download the appropriate version of Consul K8s CLI using the following `curl` command. Set the `$VERSION` environment variable to the appropriate version for your deployment.

   ```shell-session
   $ export VERSION=1.0 && \
       curl --location "https://releases.hashicorp.com/consul-k8s/${VERSION}/consul-k8s_${VERSION}_darwin_amd64.zip" --output consul-k8s-cli.zip
   ```

1. Unzip the zip file output to extract the `consul-k8s` CLI binary. This overwrites existing files and also creates a `.consul-k8s` subdirectory in your `$HOME` folder.

   ```shell-session
   $ unzip -o consul-k8s-cli.zip -d ~/.consul-k8s
   ```

<<<<<<< HEAD
1. Add the path to your directory. In order to persist the `$PATH` across sessions, you will need to add this to your shellrc (i.e. shell run commands) file for the shell used by your terminal.
=======
1. Add the path to your directory. In order to persist the `$PATH` across sessions, dd it to your shellrc (i.e. shell run commands) file for the shell used by your terminal.
>>>>>>> feaa330c

   ```shell-session
   $ export PATH=$PATH:$HOME/.consul-k8s/
   ```

1. (Optional) Issue the `consul-k8s version` command to verify the installation.

   ```shell-session
   $ consul-k8s version
   consul-k8s 1.0
   ```

</Tab>

<Tab heading="Linux - Ubuntu/Debian">

1. Add the HashiCorp GPG key.

   ```shell-session
   $ curl -fsSL https://apt.releases.hashicorp.com/gpg | sudo apt-key add -
   ```

1. Add the HashiCorp apt repository.

   ```shell-session
   $ sudo apt-add-repository "deb [arch=amd64] https://apt.releases.hashicorp.com $(lsb_release -cs) main"
   ```

1. Run apt-get install to install the `consul-k8s` CLI.

   ```shell-session
   $ export VERSION=0.39.0 && \
       sudo apt-get update && sudo apt-get install consul-k8s=${VERSION}
   ```

1. (Optional) Issue the `consul-k8s version` command to verify the installation.

   ```shell-session
   $ consul-k8s version
   consul-k8s 1.0
   ```

</Tab>

<Tab heading="Linux - CentOS/RHEL">

1. Install `yum-config-manager` to manage your repositories.

    ```shell-session
    $ sudo yum install -y yum-utils
    ```

1. Use `yum-config-manager` to add the official HashiCorp Linux repository.

    ```shell-session
    $ sudo yum-config-manager --add-repo https://rpm.releases.hashicorp.com/RHEL/hashicorp.repo
    ```

1. Install the `consul-k8s` CLI.

    ```shell-session
    $ export VERSION=-1.0 && \
        sudo yum -y install consul-k8s-${VERSION}-1
    ```

2. (Optional) Issue the `consul-k8s version` command to verify the installation.

   ```shell-session
   $ consul-k8s version
   consul-k8s 1.0
   ```

</Tab>

</Tabs>

## Install Consul on Kubernetes

After installing the Consul K8s CLI tool (`consul-k8s`), issue the `install` subcommand and any additional options to install Consul on Kubernetes. Refer to the [Consul K8s CLI reference](/docs/k8s/k8s-cli) for details about all commands and available options. If you do not include any additional options, the `consul-k8s` CLI installs Consul on Kubernetes using the default settings form the Consul Helm chart values. The following example installs Consul on Kubernetes with service mesh and CRDs enabled.

```shell-session
$ consul-k8s install -set connectInject.enabled=true -set controller.enabled=true

==> Pre-Install Checks
No existing installations found.
 ✓ No previous persistent volume claims found
 ✓ No previous secrets found
==> Consul Installation Summary
   Installation name: consul
   Namespace: consul
   Overrides:
   connectInject:
      enabled: true

   Proceed with installation? (y/N) y

==> Running Installation
   ✓ Downloaded charts
--> creating 1 resource(s)
--> creating 45 resource(s)
--> beginning wait for 45 resources with timeout of 10m0s
   ✓ Consul installed into namespace "consul"
```

You can include the `-auto-approve` option set to `true` to proceed with the installation if the pre-install checks pass.

The pre-install checks may fail if existing `PersistentVolumeClaims` (PVC) are detected. Refer to the [uninstall instructions](/docs/k8s/operations/uninstall#uninstall-consul) for information about removing PVCs.

## Check the Consul cluster status

Issue the `consul-k8s status` command to view the status of the installed Consul cluster.

```shell-session
$ consul-k8s status

==> Consul-K8s Status Summary
   NAME  | NAMESPACE |  STATUS  | CHARTVERSION | APPVERSION | REVISION |      LAST UPDATED
---------+-----------+----------+--------------+------------+----------+--------------------------
   consul | consul    | deployed | 0.40.0       | 1.14.0     |        1 | 2022/01/31 16:58:51 PST

✓ Consul servers healthy (3/3)
✓ Consul clients healthy (3/3)
```<|MERGE_RESOLUTION|>--- conflicted
+++ resolved
@@ -147,11 +147,7 @@
    $ unzip -o consul-k8s-cli.zip -d ~/.consul-k8s
    ```
 
-<<<<<<< HEAD
-1. Add the path to your directory. In order to persist the `$PATH` across sessions, you will need to add this to your shellrc (i.e. shell run commands) file for the shell used by your terminal.
-=======
-1. Add the path to your directory. In order to persist the `$PATH` across sessions, dd it to your shellrc (i.e. shell run commands) file for the shell used by your terminal.
->>>>>>> feaa330c
+1. Add the path to your directory. In order to persist the `$PATH` across sessions, add it to your shellrc (i.e. shell run commands) file for the shell used by your terminal.
 
    ```shell-session
    $ export PATH=$PATH:$HOME/.consul-k8s/
