---
layout: docs
page_title: ACL System
description: >-
  Consul provides an optional Access Control List (ACL) system which can be used
  to control access to data and APIs. The ACL system is a Capability-based
  system that relies on tokens which can have fine grained rules applied to
  them. It is very similar to AWS IAM in many ways.
---

# ACL System

-> **1.4.0 and later:** This guide only applies in Consul versions 1.4.0 and later. The documentation for the legacy ACL system is [here](/docs/security/acl/acl-legacy).

Consul provides an optional Access Control List (ACL) system which can be used to control access to data and APIs.
The ACL is [Capability-based](https://en.wikipedia.org/wiki/Capability-based_security), relying on tokens which
are associated with policies to determine which fine grained rules can be applied. Consul's capability based
ACL system is very similar to the design of [AWS IAM](https://aws.amazon.com/iam/).

To learn how to setup the ACL system on an existing Consul datacenter, use the [Bootstrapping The ACL System tutorial](https://learn.hashicorp.com/tutorials/consul/access-control-setup?utm_source=consul.io&utm_medium=docs).

## ACL System Overview

The ACL system is designed to be easy to use and fast to enforce while providing administrative insight.
The diagram below shows the relationships between most of the components of the ACL system:

![ACL system component relationships](/img/acl-token-policy-rule-relationship.png)

At the highest level, there are two major components to the ACL system:

- **ACL Policies** - Policies allow the grouping of a set of rules into a logical unit that can be reused and linked with
  many tokens.

- **ACL Tokens** - Requests to Consul are authorized by using bearer token. Each ACL token has a public
  Accessor ID which is used to name a token, and a Secret ID which is used as the bearer token used to
  make requests to Consul.

For many scenarios policies and tokens are sufficient, but more advanced setups
may benefit from additional components in the ACL system:

- **ACL Roles** - Roles allow for the grouping of a set of policies and service
  identities into a reusable higher-level entity that can be applied to many
  tokens. (Added in Consul 1.5.0)

- **ACL Service Identities** - Service identities are a policy template for
  expressing a link to a policy suitable for use in [Consul
  Connect](/docs/connect). At authorization time this acts like an
  additional policy was attached, the contents of which are described further
  below. These are directly attached to tokens and roles and are not
  independently configured. (Added in Consul 1.5.0)

- **ACL Node Identities** - Node identities are a policy template for
  expressing a link to a policy suitable for use as an [Consul `agent` token
  ](/docs/agent/config/config-files#acl_tokens_agent). At authorization time this acts like an
  additional policy was attached, the contents of which are described further
  below. These are directly attached to tokens and roles and are not
  independently configured. (Added in Consul 1.8.1)

- **ACL Auth Methods and Binding Rules** - To learn more about these topics,
  see the [auth methods documentation page](/docs/security/acl/auth-methods).

ACL tokens, policies, roles, auth methods, and binding rules are managed by
Consul operators via Consul's [ACL API](/api-docs/acl),
[ACL CLI](/commands/acl), or systems like
[HashiCorp's Vault](https://www.vaultproject.io/docs/secrets/consul).

If the ACL system becomes inoperable, you can follow the
[reset procedure](https://learn.hashicorp.com/tutorials/consul/access-control-troubleshoot#reset-the-acl-system) at any time.

### ACL Policies

An ACL policy (not to be confused with [policy dispositions](/docs/security/acl/acl-rules#policy-dispositions)) is a named set of rules and several attributes that define the policy domain. The ID is generated when the policy is created, but you can specify the attributes when creating the policy. Refer to the [ACL policy command line](/commands/acl/policy) documentation or [ACL policy API](/api-docs/acl/policies) documentation for additional information on how to create policies.

ACL policies can have the following attributes:

| Attribute | Description | Required | Default |
| ---       | ---         | ---      | ---     |
| `ID` | The policy's auto-generated public identifier. | N/A | N/A |
| `name` | Unique name for the policy. | Required | none |
| `description` | Human readable description of the policy. | Optional | none |
| `rules` | Set of rules granting or denying permissions. See the [Rule Specification](/docs/security/acl/acl-rules#rule-specification) documentation for more details. | Optional | none |
| `datacenter` | Datacenter in which the policy is valid. More than one datacenter can be specified. | Optional | none |
| `namespace` | <EnterpriseAlert inline /> Namespace in which the policy is valid. Added in Consul Enterprise 1.7.0. | Optional | `default` |
| `partition` | <EnterpriseAlert inline /> Admin partition in which the policy is valid. Added in Consul Enterprise 1.11.0 | Optional | `default` |

-> **Non-default Namespaces and Partitions** - Rules defined in a policy tied to an namespace or admin partition other than `default` can only grant a subset of privileges that affect the namespace or partition. See [Namespace Rules](/docs/security/acl/acl-rules#namespace-rules) and [Admin Partition Rules](/docs/security/acl/acl-rules#admin-partition-rules) for additional information.

You can view the current ACL policies on the command line or through the API. The following example demonstrates the command line usage:

```shell-session
$ consul acl policy list -format json -token <token_id>
[
    {
        "ID": "56595ec1-52e4-d6de-e566-3b78696d5459",
        "Name": "b-policy",
        "Description": "",
        "Datacenters": null,
        "Hash": "ULwaXlI6Ecqb9YSPegXWgVL1LlwctY9TeeAOhp5HGBA=",
        "CreateIndex": 126,
        "ModifyIndex": 126,
        "Namespace": "default",
        "Partition": "default"
    },
    {
        "ID": "00000000-0000-0000-0000-000000000001",
        "Name": "global-management",
        "Description": "Builtin Policy that grants unlimited access",
        "Datacenters": null,
        "Hash": "W1bQuDAlAlxEb4ZWwnVHplnt3I5oPKOZJQITh79Xlog=",
        "CreateIndex": 70,
        "ModifyIndex": 70,
        "Namespace": "default",
        "Partition": "default"
    }
]
```

Note that the `Hash`, `CreateIndex`, and `ModifyIndex` attributes are also printed. These attributes are printed for all responses and are not specific to ACL policies. 

#### Builtin Policies

- **Global Management** - Grants unrestricted privileges to any token that uses it. When created it will be named `global-management`
  and will be assigned the reserved ID of `00000000-0000-0000-0000-000000000001`. This policy can be renamed but modification
  of anything else including the rule set and datacenter scoping will be prevented by Consul.

- **Namespace Management** - <EnterpriseAlert inline /> - Every namespace created will have a policy injected with the name `namespace-management`. This policy gets injected with a randomized UUID and may be managed like any other user-defined policy
  within the Namespace. (Added in Consul Enterprise 1.7.0)

### ACL Service Identities

-> Added in Consul 1.5.0

An ACL service identity is an [ACL policy](/docs/security/acl/acl-system#acl-policies) template for expressing a link to a policy
suitable for use in [Consul Connect](/docs/connect). They are usable
on both tokens and roles and are composed of the following elements:

- **Service Name** - The name of the service.
- **Datacenters** - A list of datacenters the effective policy is valid within. (Optional)

Services participating in the service mesh will need privileges to both _be
discovered_ and to _discover other healthy service instances_. Suitable
policies tend to all look nearly identical so a service identity is a policy
template to aid in avoiding boilerplate policy creation.

During the authorization process, the configured service identity is automatically
applied as a policy with the following preconfigured [ACL
rules](/docs/security/acl/acl-system#acl-rules-and-scope):

```hcl
# Allow the service and its sidecar proxy to register into the catalog.
service "<Service Name>" {
	policy = "write"
}
service "<Service Name>-sidecar-proxy" {
	policy = "write"
}

# Allow for any potential upstreams to be resolved.
service_prefix "" {
	policy = "read"
}
node_prefix "" {
	policy = "read"
}
```

The [API documentation for roles](/api/acl/roles#sample-payload) has some
examples of using a service identity.

-> **Service Scope for Namespace and Admin Partition** - Service identity rules in Consul Enterprise are scoped to the namespace or admin partition within which the corresponding ACL token or role resides.

### ACL Node Identities

-> Added in Consul 1.8.1

<<<<<<< HEAD
<<<<<<< HEAD
An ACL node identity is an [ACL policy](/docs/security/acl/acl-system#acl-policies) template for expressing a link to a policy
suitable for use as an [Consul `agent` token](/docs/agent/options#acl_tokens_agent). They are usable
=======
An ACL node identity is an [ACL policy](/docs/acl/acl-system#acl-policies) template for expressing a link to a policy
suitable for use as an [Consul `agent` token](/docs/agent/config/config-files#acl_tokens_agent). They are usable
>>>>>>> cd907b75cebdefe62a30986e0cdc7bd528c52159
=======
An ACL node identity is an [ACL policy](/docs/acl/acl-system#acl-policies) template for expressing a link to a policy
suitable for use as an [Consul `agent` token](/docs/agent/config/config-files#acl_tokens_agent). They are usable
>>>>>>> cd907b75
on both tokens and roles and are composed of the following elements:

- **Node Name** - The name of the node to grant access to.
- **Datacenter** - The datacenter that the node resides within.

During the authorization process, the configured node identity is automatically
applied as a policy with the following preconfigured [ACL
rules](/docs/security/acl/acl-system#acl-rules-and-scope):

```hcl
# Allow the agent to register its own node in the Catalog and update its network coordinates
node "<Node Name>" {
  policy = "write"
}

# Allows the agent to detect and diff services registered to itself. This is used during
# anti-entropy to reconcile difference between the agents knowledge of registered
# services and checks in comparison with what is known in the Catalog.
service_prefix "" {
  policy = "read"
}
```

-> **Consul Enterprise Namespacing** - Node Identities can only be applied to tokens and roles in the `default` namespace.
The synthetic policy rules allow for `service:read` permissions on all services in all namespaces.

### ACL Roles

-> Added in Consul 1.5.0

An ACL role is a named set of policies and service identities and is composed
of the following elements:

- **ID** - The role's auto-generated public identifier.
- **Name** - A unique meaningful name for the role.
- **Description** - A human readable description of the role. (Optional)
- **Policy Set** - The list of policies that are applicable for the role.
- **Service Identity Set** - The list of service identities that are applicable for the role.
- **Namespace** <EnterpriseAlert inline /> - The namespace this policy resides within. (Added in Consul Enterprise 1.7.0)

-> **Linking Roles to Policies in Consul Enterprise** - Roles can only be linked to policies that are defined in the same namespace and admin partition.

### ACL Tokens

Consul uses ACL tokens to determine if the caller is authorized to perform an action. An ACL token is composed of several attributes that you can specify when creating the token. Refer to the [ACL token command line](/commands/acl/token) documentation or [ACL token API](/api-docs/acl/tokens) documentation for additional information on how to create tokens.:

- **Accessor ID** - The token's public identifier.
- **Secret ID** -The bearer token used when making requests to Consul.
- **Policy Set** - The list of policies that are applicable for the token.
- **Role Set** - The list of roles that are applicable for the token. Added in Consul 1.5.0.
- **Service Identity Set** - The list of service identities that are applicable for the token. Added in Consul 1.5.0
- **Local** - Indicates whether the token is local to the datacenter in which it was created. The attribute also can specify if the token was created in the primary datacenter and globally replicated.
- **CreateTime** - Timestamp indicating when the token was created. 
- **Expiration Time** - The time at which this token is revoked. This attribute is option when creating a token. Added in Consul 1.5.0.
- **Namespace** <EnterpriseAlert inline /> - The namespace in which the token resides. Added in Consul Enterprise 1.7.0.
- **Partition** <EnterpriseAlert inline /> - The partition in which the token resides. Added in Consul Enterprise 1.11.0.

-> **Linking Tokens to Policies in Consul Enterprise** - Tokens can only be linked to policies that are defined in the same namespace and admin partition. 

You can view the current ACL tokens on the command line or through the API. The following example demonstrates the command line usage:

```shell-session
$ consul acl token list -format json -token <token_id>
[
    {
        "CreateIndex": 75,
        "ModifyIndex": 75,
        "AccessorID": "c3274caa-fbe4-b457-f4af-c05ba89a048d",
        "SecretID": "105c016a-ae9c-2006-ce23-4ef8823ba2af",
        "Description": "Bootstrap Token (Global Management)",
        "Policies": [
            {
                "ID": "00000000-0000-0000-0000-000000000001",
                "Name": "global-management"
            }
        ],
        "Local": false,
        "CreateTime": "2021-12-16T10:22:08.906291-08:00",
        "Hash": "Wda9obh/gvreyTbVhbyJ3ipX0M/apF4kpqowPQQx+u8=",
        "Legacy": false,
        "Namespace": "default",
        "Partition": "default"
    },
    {
        "CreateIndex": 71,
        "ModifyIndex": 71,
        "AccessorID": "00000000-0000-0000-0000-000000000002",
        "SecretID": "anonymous",
        "Description": "Anonymous Token",
        "Local": false,
        "CreateTime": "2021-12-16T10:21:11.996298-08:00",
        "Hash": "tgCOyeidw+oaoZXQ9mHy6+EnY7atKoGaBzg2ndTwXl0=",
        "Legacy": false,
        "Namespace": "default",
        "Partition": "default"
    }
]
```

Note that the `CreateIndex`, `ModifyIndex`, and `Hash` attributes are also printed. These attributes are printed for all responses and are not specific to ACL tokens. 

#### Builtin Tokens

During cluster bootstrapping when ACLs are enabled both the special `anonymous` and the `initial_management` token will be
injected.

- **Anonymous Token** - The anonymous token is used when a request is made to Consul without specifying a bearer token.
  The anonymous token's description and policies may be updated but Consul will prevent this token's deletion. When created,
  it will be assigned `00000000-0000-0000-0000-000000000002` for its Accessor ID and `anonymous` for its Secret ID.

- **Initial Management Token** - When an initial management token is present within the Consul configuration, it is created
  and will be linked with the builtin Global Management policy giving it unrestricted privileges. The initial management
  token is created with the Secret ID set to the value of the configuration entry.
  In Consul 1.4 - 1.10, this was called the `master` token. It was renamed to `initial_management` token in Consul 1.11.

#### Authorization

The token Secret ID is passed along with each RPC request to the servers. Consul's
[HTTP endpoints](/api) can accept tokens via the `token`
query string parameter, the `X-Consul-Token` request header, or an
[RFC6750](https://tools.ietf.org/html/rfc6750) authorization bearer token. Consul's
[CLI commands](/commands) can accept tokens via the
`token` argument, or the `CONSUL_HTTP_TOKEN` environment variable. The CLI
commands can also accept token values stored in files with the `token-file`
argument, or the `CONSUL_HTTP_TOKEN_FILE` environment variable.

If no token is provided for an HTTP request then Consul will use the default ACL token
if it has been configured. If no default ACL token was configured then the anonymous
token will be used.

#### ACL Rules and Scope

The rules from all policies, roles, and service identities linked with a token are combined to form that token's
effective rule set. Policy rules can be defined in either an allowlist or denylist
mode depending on the configuration of [`acl_default_policy`](/docs/agent/config/config-files#acl_default_policy).
If the default policy is to "deny" access to all resources, then policy rules can be set to
allowlist access to specific resources. Conversely, if the default policy is “allow” then policy rules can
be used to explicitly deny access to resources.

The following table summarizes the ACL resources that are available for constructing
rules:

| Resource                                            | Scope                                                                                                                                                                                                    |
| --------------------------------------------------- | -------------------------------------------------------------------------------------------------------------------------------------------------------------------------------------------------------- |
| [`acl`](/docs/security/acl/acl-rules#acl-resource-rules)     | Operations for managing the ACL system [ACL API](/api-docs/acl)                                                                                                                                           |
| [`agent`](/docs/security/acl/acl-rules#agent-rules)          | Utility operations in the [Agent API](/api/agent), other than service and check registration                                                                                                             |
| [`event`](/docs/security/acl/acl-rules#event-rules)          | Listing and firing events in the [Event API](/api/event)                                                                                                                                                 |
| [`key`](/docs/security/acl/acl-rules#key-value-rules)        | Key/value store operations in the [KV Store API](/api/kv)                                                                                                                                                |
| [`keyring`](/docs/security/acl/acl-rules#keyring-rules)      | Keyring operations in the [Keyring API](/api/operator/keyring)                                                                                                                                           |
| [`node`](/docs/security/acl/acl-rules#node-rules)            | Node-level catalog operations in the [Catalog API](/api/catalog), [Health API](/api/health), [Prepared Query API](/api/query), [Network Coordinate API](/api/coordinate), and [Agent API](/api/agent)    |
| [`operator`](/docs/security/acl/acl-rules#operator-rules)    | Cluster-level operations in the [Operator API](/api/operator), other than the [Keyring API](/api/operator/keyring)                                                                                       |
| [`query`](/docs/security/acl/acl-rules#prepared-query-rules) | Prepared query operations in the [Prepared Query API](/api/query)                                                                                                                                        |
| [`service`](/docs/security/acl/acl-rules#service-rules)      | Service-level catalog operations in the [Catalog API](/api/catalog), [Health API](/api/health), [Intentions API](/api/connect/intentions), [Prepared Query API](/api/query), and [Agent API](/api/agent) |
| [`session`](/docs/security/acl/acl-rules#session-rules)      | Session operations in the [Session API](/api/session)                                                                                                                                                    |

Since Consul snapshots actually contain ACL tokens, the [Snapshot API](/api/snapshot)
requires a token with "write" privileges for the ACL system.

The following resources are not covered by ACL policies:

1. The [Status API](/api/status) is used by servers when bootstrapping and exposes
   basic IP and port information about the servers, and does not allow modification
   of any state.

2. The datacenter listing operation of the
   [Catalog API](/api/catalog#list-datacenters) similarly exposes the names of known
   Consul datacenters, and does not allow modification of any state.

3. The [connect CA roots endpoint](/api/connect/ca#list-ca-root-certificates) exposes just the public TLS certificate which other systems can use to verify the TLS connection with Consul.

Constructing rules from these policies is covered in detail on the
[ACL Rules](/docs/security/acl/acl-rules) page.

-> **Consul Enterprise Namespacing** - In addition to directly linked policies, roles and service identities, Consul Enterprise
will include the ACL policies and roles defined in the [Namespaces definition](/docs/enterprise/namespaces#namespace-definition). (Added in Consul Enterprise 1.7.0)

## Configuring ACLs

ACLs are configured using several different configuration options. These are marked
as to whether they are set on servers, clients, or both.

| Configuration Option                                           | Servers    | Clients    | Purpose                                                                |
| -------------------------------------------------------------- | ---------- | ---------- | ---------------------------------------------------------------------- |
| [`acl.enabled`](/docs/agent/config/config-files#acl_enabled)               | `REQUIRED` | `REQUIRED` | Controls whether ACLs are enabled                                      |
| [`acl.default_policy`](/docs/agent/config/config-files#acl_default_policy) | `OPTIONAL` | `N/A`      | Determines allowlist or denylist mode                                  |
| [`acl.down_policy`](/docs/agent/config/config-files#acl_down_policy)       | `OPTIONAL` | `OPTIONAL` | Determines what to do when the remote token or policy resolution fails |
| [`acl.role_ttl`](/docs/agent/config/config-files#acl_role_ttl)             | `OPTIONAL` | `OPTIONAL` | Determines time-to-live for cached ACL Roles                           |
| [`acl.policy_ttl`](/docs/agent/config/config-files#acl_policy_ttl)         | `OPTIONAL` | `OPTIONAL` | Determines time-to-live for cached ACL Policies                        |
| [`acl.token_ttl`](/docs/agent/config/config-files#acl_token_ttl)           | `OPTIONAL` | `OPTIONAL` | Determines time-to-live for cached ACL Tokens                          |

A number of special tokens can also be configured which allow for bootstrapping the ACL
system, or accessing Consul in special situations:

| Special Token                                                                        | Servers    | Clients    | Purpose                                                                                                                                                                                                                                                                   |
| ------------------------------------------------------------------------------------ | ---------- | ---------- | ------------------------------------------------------------------------------------------------------------------------------------------------------------------------------------------------------------------------------------------------------------------------- |
| [`acl.tokens.agent_recovery`](/docs/agent/config/config-files#acl_tokens_agent_recovery)         | `OPTIONAL` | `OPTIONAL` | Special token that can be used to access [Agent API](/api/agent) when remote bearer token resolution fails; used for setting up the cluster such as doing initial join operations, see the [ACL Agent Recovery Token](#acl-agent-recovery-token) section for more details |
| [`acl.tokens.agent`](/docs/agent/config/config-files#acl_tokens_agent)                           | `OPTIONAL` | `OPTIONAL` | Special token that is used for an agent's internal operations, see the [ACL Agent Token](#acl-agent-token) section for more details                                                                                                                                       |
| [`acl.tokens.initial_management`](/docs/agent/config/config-files#acl_tokens_initial_management) | `OPTIONAL` | `N/A`      | Special token used to bootstrap the ACL system, check the [Bootstrapping ACLs](https://learn.hashicorp.com/tutorials/consul/access-control-setup-production) tutorial for more details                                                                                    |
| [`acl.tokens.default`](/docs/agent/config/config-files#acl_tokens_default)                       | `OPTIONAL` | `OPTIONAL` | Default token to use for client requests where no token is supplied; this is often configured with read-only access to services to enable DNS service discovery on agents                                                                                                 |

All of these tokens except the `initial_management` token can all be introduced or updated via the [/v1/agent/token API](/api/agent#update-acl-tokens).

In Consul 1.4 - 1.10, the following special tokens were known by different names:

| New Name (1.11+)                                                                     | Old Name (1.4 - 1.10)                                                    |
| ------------------------------------------------------------------------------------ | ------------------------------------------------------------------------ |
| [`acl.tokens.agent_recovery`](/docs/agent/config/config-files#acl_tokens_agent_recovery)         | [`acl.tokens.agent_master`](/docs/agent/config/config-files#acl_tokens_agent_master) |
| [`acl.tokens.initial_management`](/docs/agent/config/config-files#acl_tokens_initial_management) | [`acl.tokens.master`](/docs/agent/config/config-files#acl_tokens_master)             |

#### ACL Agent Recovery Token

Since the [`acl.tokens.agent_recovery`](/docs/agent/config/config-files#acl_tokens_agent_recovery) is designed to be used when the Consul servers are not available, its policy is managed locally on the agent and does not need to have a token defined on the Consul servers via the ACL API. Once set, it implicitly has the following policy associated with it

In Consul 1.4 - 1.10, this was called the `agent_master` token. It was renamed to `agent_recovery` token in Consul 1.11.

```hcl
agent "<node name of agent>" {
  policy = "write"
}
node_prefix "" {
  policy = "read"
}
```

#### ACL Agent Token

The [`acl.tokens.agent`](/docs/agent/config/config-files#acl_tokens_agent) is a special token that is used for an agent's internal operations. It isn't used directly for any user-initiated operations like the [`acl.tokens.default`](/docs/agent/config/config-files#acl_tokens_default), though if the `acl.tokens.agent` isn't configured the `acl.tokens.default` will be used. The ACL agent token is used for the following operations by the agent:

1. Updating the agent's node entry using the [Catalog API](/api/catalog), including updating its node metadata, tagged addresses, and network coordinates
2. Performing [anti-entropy](/docs/architecture/anti-entropy) syncing, in particular reading the node metadata and services registered with the catalog
3. Reading and writing the special `_rexec` section of the KV store when executing [`consul exec`](/commands/exec) commands

Here's an example policy sufficient to accomplish the above for a node called `mynode`:

```hcl
node "mynode" {
  policy = "write"
}
service_prefix "" {
  policy = "read"
}
key_prefix "_rexec" {
  policy = "write"
}
```

The `service_prefix` policy needs read access for any services that can be registered on the agent. If [remote exec is disabled](/docs/agent/config/config-files#disable_remote_exec), the default, then the `key_prefix` policy can be omitted.

## Next Steps

Setup ACLs with the [Bootstrapping the ACL System tutorial](https://learn.hashicorp.com/tutorials/consul/access-control-setup-production?utm_source=consul.io&utm_medium=docs) or continue reading about
[ACL rules](/docs/security/acl/acl-rules).<|MERGE_RESOLUTION|>--- conflicted
+++ resolved
@@ -173,19 +173,8 @@
 
 -> Added in Consul 1.8.1
 
-<<<<<<< HEAD
-<<<<<<< HEAD
-An ACL node identity is an [ACL policy](/docs/security/acl/acl-system#acl-policies) template for expressing a link to a policy
-suitable for use as an [Consul `agent` token](/docs/agent/options#acl_tokens_agent). They are usable
-=======
 An ACL node identity is an [ACL policy](/docs/acl/acl-system#acl-policies) template for expressing a link to a policy
-suitable for use as an [Consul `agent` token](/docs/agent/config/config-files#acl_tokens_agent). They are usable
->>>>>>> cd907b75cebdefe62a30986e0cdc7bd528c52159
-=======
-An ACL node identity is an [ACL policy](/docs/acl/acl-system#acl-policies) template for expressing a link to a policy
-suitable for use as an [Consul `agent` token](/docs/agent/config/config-files#acl_tokens_agent). They are usable
->>>>>>> cd907b75
-on both tokens and roles and are composed of the following elements:
+suitable for use as an [Consul `agent` token](/docs/agent/config/config-files#acl_tokens_agent). They are usable on both tokens and roles and are composed of the following elements:
 
 - **Node Name** - The name of the node to grant access to.
 - **Datacenter** - The datacenter that the node resides within.
