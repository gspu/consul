--- conflicted
+++ resolved
@@ -37,7 +37,6 @@
 
 func (c *cmd) init() {
 	c.flags = flag.NewFlagSet("", flag.ContinueOnError)
-<<<<<<< HEAD
 	c.flags.StringVar(&c.filePath, "f", "",
 		"File path with resource definition")
 	c.flags.StringVar(&c.prefix, "p", "",
@@ -48,16 +47,6 @@
 	client.MergeFlags(c.flags, c.grpcFlags.ClientFlags())
 	client.MergeFlags(c.flags, c.resourceFlags.ResourceFlags())
 	c.help = client.Usage(help, c.flags)
-=======
-	c.http = &flags.HTTPFlags{}
-	c.flags.StringVar(&c.filePath, "f", "", "File path with resource definition")
-	flags.Merge(c.flags, c.http.ClientFlags())
-	flags.Merge(c.flags, c.http.ServerFlags())
-	flags.Merge(c.flags, c.http.MultiTenancyFlags())
-	// TODO(peering/v2) add back ability to query peers
-	// flags.Merge(c.flags, c.http.AddPeerName())
-	c.help = flags.Usage(help, c.flags)
->>>>>>> b0e87dbe
 }
 
 func (c *cmd) Run(args []string) int {
@@ -75,34 +64,7 @@
 
 	// collect resource type, name and tenancy
 	if c.flags.Lookup("f").Value.String() != "" {
-<<<<<<< HEAD
 		if c.filePath == "" {
-=======
-		if c.filePath != "" {
-			parsedResource, err := resource.ParseResourceFromFile(c.filePath)
-			if err != nil {
-				c.UI.Error(fmt.Sprintf("Failed to decode resource from input file: %v", err))
-				return 1
-			}
-
-			if parsedResource == nil {
-				c.UI.Error("Unable to parse the file argument")
-				return 1
-			}
-
-			gvk = &resource.GVK{
-				Group:   parsedResource.Id.Type.GetGroup(),
-				Version: parsedResource.Id.Type.GetGroupVersion(),
-				Kind:    parsedResource.Id.Type.GetKind(),
-			}
-			opts = &client.QueryOptions{
-				Namespace:         parsedResource.Id.Tenancy.GetNamespace(),
-				Partition:         parsedResource.Id.Tenancy.GetPartition(),
-				Token:             c.http.Token(),
-				RequireConsistent: !c.http.Stale(),
-			}
-		} else {
->>>>>>> b0e87dbe
 			c.UI.Error(fmt.Sprintf("Please provide an input file with resource definition"))
 			return 1
 		}
@@ -143,19 +105,9 @@
 			c.UI.Error("Incorrect argument format: File argument is not needed when resource information is provided with the command")
 			return 1
 		}
-<<<<<<< HEAD
 		resourceTenancy = &pbresource.Tenancy{
 			Partition: c.resourceFlags.Partition(),
 			Namespace: c.resourceFlags.Namespace(),
-			PeerName:  c.resourceFlags.Peername(),
-=======
-
-		opts = &client.QueryOptions{
-			Namespace:         c.http.Namespace(),
-			Partition:         c.http.Partition(),
-			Token:             c.http.Token(),
-			RequireConsistent: !c.http.Stale(),
->>>>>>> b0e87dbe
 		}
 	}
 
@@ -218,16 +170,12 @@
 or
 consul resource list -f [path/to/file.hcl]
 
-Lists all the resources specified by the type under the given partition, namespace and peer
+Lists all the resources specified by the type under the given partition, namespace
 and outputs in JSON format.
 
 Example:
 
-<<<<<<< HEAD
-$ consul resource list catalog.v2beta1.Service -p=card -partition=billing -namespace=payments -peer=eu
-=======
-$ consul resource list catalog.v2beta1.Service card-processor -partition=billing -namespace=payments
->>>>>>> b0e87dbe
+$ consul resource list catalog.v2beta1.Service -p=card -partition=billing -namespace=payments
 
 $ consul resource list -f=demo.hcl -p=card
 
@@ -236,14 +184,8 @@
 ID {
 	Type = gvk("group.version.kind")
 	Tenancy {
-<<<<<<< HEAD
 		Partition = "default"
 		Namespace = "default"
-		PeerName = "local"
-=======
-	  Namespace = "default"
-	  Partition = "default"
->>>>>>> b0e87dbe
 	}
   }
 `